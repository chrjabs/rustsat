--- conflicted
+++ resolved
@@ -32,11 +32,7 @@
             echo "failed for main crate"
             return=false
           fi
-<<<<<<< HEAD
-          for dir in tools cadical kissat minisat glucose ipasir capi pyapi pidgeons; do
-=======
-          for dir in tools cadical kissat minisat glucose batsat ipasir capi pyapi; do
->>>>>>> 058fb8e8
+          for dir in tools cadical kissat minisat glucose batsat ipasir capi pyapi pidgeons; do
             cd ${dir}
             if ! cargo rdme --check; then
               echo "failed for ${dir}"
