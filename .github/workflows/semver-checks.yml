--- conflicted
+++ resolved
@@ -43,14 +43,11 @@
         uses: obi1kenobi/cargo-semver-checks-action@v2
         with:
           package: rustsat-ipasir
-<<<<<<< HEAD
-      - name: Pidgeons
-        uses: obi1kenobi/cargo-semver-checks-action@v2
-        with:
-          package: pidgeons
-=======
       - name: BatSat
         uses: obi1kenobi/cargo-semver-checks-action@v2
         with:
           package: rustsat-batsat
->>>>>>> 058fb8e8
+      - name: Pidgeons
+        uses: obi1kenobi/cargo-semver-checks-action@v2
+        with:
+          package: pidgeons