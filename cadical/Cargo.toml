[package]
name = "rustsat-cadical"
version = "0.4.5"
edition.workspace = true
authors = ["Christoph Jabs <christoph.jabs@helsinki.fi>"]
license.workspace = true
description = "Interface to the SAT solver CaDiCaL for the RustSAT library."
keywords = ["sat-solver", "rustsat"]
repository = "https://github.com/chrjabs/rustsat"
readme = "README.md"
include = [
  "build.rs",
  "CHANGELOG.md",
  "README.md",
  "/src/",
  "/patches/",
  "/examples/",
  "/cpp-extension/",
  "/cppsrc/src/",
  "/cppsrc/README.md",
  "/cppsrc/LICENSE",
  "/cppsrc/VERSION",
]

build = "build.rs"

# See more keys and their definitions at https://doc.rust-lang.org/cargo/reference/manifest.html

[features]
default = ["quiet"]
debug = []
quiet = []
logging = []
v1-5-0 = []
v1-5-1 = []
v1-5-2 = []
v1-5-3 = []
v1-5-4 = []
v1-5-5 = []
v1-5-6 = []
v1-6-0 = []
v1-7-0 = []
v1-7-1 = []
v1-7-2 = []
v1-7-3 = []
v1-7-4 = []
v1-7-5 = []
v1-8-0 = []
v1-9-0 = []
v1-9-1 = []
v1-9-2 = []
v1-9-3 = []
v1-9-4 = []
v1-9-5 = []
v2-0-0 = []
v2-1-0 = []
v2-1-1 = []
<<<<<<< HEAD
pigeons = ["dep:pigeons", "rustsat/proof-logging"]
=======
v2-1-2 = []
v2-1-3 = []
>>>>>>> 7d61e0f1

[dependencies]
anyhow.workspace = true
cpu-time.workspace = true
thiserror.workspace = true
rustsat.workspace = true
pigeons = { workspace = true, optional = true }

[build-dependencies]
bindgen.workspace = true
cc.workspace = true
git2.workspace = true
glob.workspace = true
chrono.workspace = true

[dev-dependencies]
clap.workspace = true
rustsat-solvertests.workspace = true
signal-hook.workspace = true<|MERGE_RESOLUTION|>--- conflicted
+++ resolved
@@ -31,6 +31,8 @@
 debug = []
 quiet = []
 logging = []
+tracing = []
+pigeons = ["dep:pigeons", "rustsat/proof-logging"]
 v1-5-0 = []
 v1-5-1 = []
 v1-5-2 = []
@@ -55,12 +57,8 @@
 v2-0-0 = []
 v2-1-0 = []
 v2-1-1 = []
-<<<<<<< HEAD
-pigeons = ["dep:pigeons", "rustsat/proof-logging"]
-=======
 v2-1-2 = []
 v2-1-3 = []
->>>>>>> 7d61e0f1
 
 [dependencies]
 anyhow.workspace = true
