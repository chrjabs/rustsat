--- conflicted
+++ resolved
@@ -49,12 +49,9 @@
 v1-9-4 = []
 v1-9-5 = []
 v2-0-0 = []
-<<<<<<< HEAD
-pidgeons = ["dep:pidgeons", "rustsat/proof-logging"]
-=======
 v2-1-0 = []
 v2-1-1 = []
->>>>>>> 88bffd25
+pidgeons = ["dep:pidgeons", "rustsat/proof-logging"]
 
 [dependencies]
 anyhow.workspace = true
