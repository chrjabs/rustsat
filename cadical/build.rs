#![warn(clippy::pedantic)]

use git2::Repository;
use glob::glob;
use std::{
    env,
    fs::{self, File},
    io::{Read, Write},
    path::{Path, PathBuf},
    process::Command,
    str,
};

#[derive(Default, Debug, Clone, Copy, PartialEq, Eq, PartialOrd, Ord)]
enum Version {
    // Note: derived order makes top < bottom
    V150,
    V151,
    V152,
    V153,
    V154,
    V155,
    V156,
    V160,
    V170,
    V171,
    V172,
    V173,
    V174,
    V175,
    V180,
    V190,
    V191,
    V192,
    V193,
    V194,
    V195,
    #[default]
    V200,
}

impl Version {
    fn determine() -> Self {
        if cfg!(feature = "v2-0-0") {
            Version::V200
        } else if cfg!(feature = "v1-9-5") {
            Version::V195
        } else if cfg!(feature = "v1-9-4") {
            Version::V194
        } else if cfg!(feature = "v1-9-3") {
            Version::V193
        } else if cfg!(feature = "v1-9-2") {
            Version::V192
        } else if cfg!(feature = "v1-9-1") {
            Version::V191
        } else if cfg!(feature = "v1-9-0") {
            Version::V190
        } else if cfg!(feature = "v1-8-0") {
            Version::V180
        } else if cfg!(feature = "v1-7-5") {
            Version::V175
        } else if cfg!(feature = "v1-7-4") {
            Version::V174
        } else if cfg!(feature = "v1-7-3") {
            Version::V173
        } else if cfg!(feature = "v1-7-2") {
            Version::V172
        } else if cfg!(feature = "v1-7-1") {
            Version::V171
        } else if cfg!(feature = "v1-7-0") {
            Version::V170
        } else if cfg!(feature = "v1-6-0") {
            Version::V160
        } else if cfg!(feature = "v1-5-6") {
            Version::V156
        } else if cfg!(feature = "v1-5-5") {
            Version::V155
        } else if cfg!(feature = "v1-5-4") {
            Version::V154
        } else if cfg!(feature = "v1-5-3") {
            Version::V153
        } else if cfg!(feature = "v1-5-2") {
            Version::V152
        } else if cfg!(feature = "v1-5-1") {
            Version::V151
        } else if cfg!(feature = "v1-5-0") {
            Version::V150
        } else {
            // default to newest version
            Version::default()
        }
    }

    fn reference(self) -> &'static str {
        match self {
            Version::V150 => "refs/tags/rel-1.5.0",
            Version::V151 => "refs/tags/rel-1.5.1",
            Version::V152 => "refs/tags/rel-1.5.2",
            Version::V153 => "refs/tags/rel-1.5.3",
            Version::V154 => "refs/tags/rel-1.5.4",
            Version::V155 => "refs/tags/rel-1.5.5",
            Version::V156 => "refs/tags/rel-1.5.6",
            Version::V160 => "refs/tags/rel-1.6.0",
            Version::V170 => "refs/tags/rel-1.7.0",
            Version::V171 => "refs/tags/rel-1.7.1",
            Version::V172 => "refs/tags/rel-1.7.2",
            Version::V173 => "refs/tags/rel-1.7.3",
            Version::V174 => "refs/tags/rel-1.7.4",
            Version::V175 => "refs/tags/rel-1.7.5",
            Version::V180 => "refs/tags/rel-1.8.0",
            Version::V190 => "refs/tags/rel-1.9.0",
            Version::V191 => "refs/tags/rel-1.9.1",
            Version::V192 => "refs/tags/rel-1.9.2",
            Version::V193 => "refs/tags/rel-1.9.3",
            Version::V194 => "refs/tags/rel-1.9.4",
            Version::V195 => "refs/tags/rel-1.9.5",
            Version::V200 => "refs/tags/rel-2.0.0",
        }
    }

    fn patch(self) -> &'static str {
        #![allow(clippy::enum_glob_use)]
        use Version::*;
        match self {
            V150 | V151 | V152 | V153 => "v150.patch",
            V154 | V155 => "v154.patch",
            V156 => "v156.patch",
            V160 => "v160.patch",
            V170 => "v170.patch",
            V171 | V172 | V173 | V174 | V175 => "v171.patch",
            V180 => "v180.patch",
            V190 | V191 => "v190.patch",
            V192 | V193 | V194 | V195 => "v192.patch",
            V200 => "v200.patch",
        }
    }

    fn has_flip(self) -> bool {
        self >= Version::V154
    }

<<<<<<< HEAD
    fn has_tracer(self) -> bool {
        self >= Version::V200
=======
    fn has_ilb(self) -> bool {
        self >= Version::V190
    }

    fn has_reimply(self) -> bool {
        self >= Version::V190 && self < Version::V194
    }

    fn has_ipasir_up(self) -> bool {
        self >= Version::V160
>>>>>>> cd52b941
    }
}

fn main() {
    if std::env::var("DOCS_RS").is_ok() {
        // don't build c++ library on docs.rs due to network restrictions
        return;
    }

    #[cfg(all(feature = "quiet", feature = "logging"))]
    compile_error!("cannot combine cadical features quiet and logging");

    let version = Version::determine();

    // Build C++ library
    build(
        "https://github.com/arminbiere/cadical.git",
        "master",
        version,
    );

    let out_dir = env::var("OUT_DIR").unwrap();

    // Built solver is in out_dir
    println!("cargo:rustc-link-search={out_dir}");
    println!("cargo:rustc-link-search={out_dir}/lib");
    println!("cargo:rustc-link-lib=static=cadical");

    // Link c++ std lib
    // Note: this should be _after_ linking the solver itself so that it is actually pulled in
    #[cfg(target_os = "macos")]
    println!("cargo:rustc-link-lib=dylib=c++");
    #[cfg(not(any(target_os = "macos", target_os = "windows")))]
    println!("cargo:rustc-link-lib=dylib=stdc++");

    for ext in ["h", "cpp"] {
        for file in glob(&format!("cppsrc/*.{ext}")).unwrap() {
            println!("cargo::rerun-if-changed={:?}", file.unwrap());
        }
    }

    // Generate Rust FFI bindings
    let bindings = bindgen::Builder::default()
        .clang_arg("-Icppsrc")
        .clang_arg(format!("-I{out_dir}/cadical/src"))
        .header(format!("{out_dir}/cadical/src/ccadical.h"))
        .allowlist_file(format!("{out_dir}/cadical/src/ccadical.h"))
        .allowlist_file("cppsrc/ccadical_extension.h")
        .blocklist_item("FILE")
        .blocklist_function("ccadical_add")
        .blocklist_function("ccadical_assume")
        .blocklist_function("ccadical_solve")
        .blocklist_function("ccadical_constrain")
        .blocklist_function("ccadical_set_option")
        .blocklist_function("ccadical_limit")
        .blocklist_function("ccadical_trace_proof")
        .blocklist_function("ccadical_close_proof")
        .blocklist_function("ccadical_conclude")
        .blocklist_function("ccadical_simplify");
    let bindings = if version.has_flip() {
        bindings.clang_arg("-DFLIP")
    } else {
        bindings
    };
    let bindings = if version.has_tracer() {
        bindings
            .header("cppsrc/ctracer.h")
            .allowlist_file("cppsrc/ctracer.h")
    } else {
        bindings
    };
    let bindings = bindings
        .generate()
        .expect("Unable to generate ffi bindings");
    bindings
        .write_to_file(PathBuf::from(out_dir).join("bindings.rs"))
        .expect("Could not write ffi bindings");
}

fn build(repo: &str, branch: &str, version: Version) {
    let out_dir = env::var("OUT_DIR").unwrap();
    let cadical_dir_str = {
        let mut tmp = out_dir.clone();
        tmp.push_str("/cadical");
        tmp
    };
    let cadical_dir = { Path::new(&cadical_dir_str) };
    update_repo(
        cadical_dir,
        repo,
        branch,
        version.reference(),
        Path::new("patches").join(version.patch()),
<<<<<<< HEAD
    ) || !Path::new(&out_dir).join("libcadical.a").exists()
    {
        // Repo changed, rebuild
        // We specify the build manually here instead of calling make for better portability
        let src_files = glob(&format!("{cadical_dir_str}/src/*.cpp"))
            .unwrap()
            .filter_map(|res| {
                if let Ok(p) = res {
                    if let Some(name) = p.file_name() {
                        if name == "cadical.cpp" || name == "mobical.cpp" || name == "ipasir.cpp" {
                            return None; // Filter out application files and IPASIR interface
                        }
                    };
                    Some(p)
                } else {
                    None
                }
            });
        // Setup build configuration
        let mut cadical_build = cc::Build::new();
        cadical_build.cpp(true).std("c++11");
        if cfg!(feature = "debug") && env::var("PROFILE").unwrap() == "debug" {
            cadical_build
                .opt_level(0)
                .define("DEBUG", None)
                .warnings(true)
                .debug(true)
                .define("NCONTRACTS", None) // --no-contracts
                .define("NTRACING", None); // --no-tracing
        } else {
            cadical_build
                .opt_level(3)
                .define("NDEBUG", None)
                .warnings(false);
        }
        #[cfg(feature = "quiet")]
        cadical_build.define("QUIET", None); // --quiet
        #[cfg(feature = "logging")]
        cadical_build.define("LOGGING", None); // --log
        if version.has_flip() {
            cadical_build.define("FLIP", None);
        }
        if version.has_tracer() {
            cadical_build.define("TRACER", None);
        }
=======
    );
    // We specify the build manually here instead of calling make for better portability
    let src_files = glob(&format!("{cadical_dir_str}/src/*.cpp"))
        .unwrap()
        .filter_map(|res| {
            if let Ok(p) = res {
                if let Some(name) = p.file_name() {
                    if name == "cadical.cpp" || name == "mobical.cpp" || name == "ipasir.cpp" {
                        return None; // Filter out application files and IPASIR interface
                    }
                };
                Some(p)
            } else {
                None
            }
        });
    // Setup build configuration
    let mut cadical_build = cc::Build::new();
    cadical_build.cpp(true).std("c++11");
    if cfg!(feature = "debug") && env::var("PROFILE").unwrap() == "debug" {
        cadical_build
            .opt_level(0)
            .define("DEBUG", None)
            .warnings(true)
            .debug(true)
            .define("NCONTRACTS", None) // --no-contracts
            .define("NTRACING", None); // --no-tracing
    } else {
        cadical_build
            .opt_level(3)
            .define("NDEBUG", None)
            .warnings(false);
    }
    #[cfg(feature = "quiet")]
    cadical_build.define("QUIET", None); // --quiet
    #[cfg(feature = "logging")]
    cadical_build.define("LOGGING", None); // --log
    if version.has_flip() {
        cadical_build.define("FLIP", None);
    }
    if version.has_ilb() {
        cadical_build.define("ILB", None);
    }
    if version.has_reimply() {
        cadical_build.define("REIMPLY", None);
    }
    if version.has_ipasir_up() {
        cadical_build.define("IPASIRUP", None);
    }
>>>>>>> cd52b941

    // Generate build header
    let mut build_header = File::create(cadical_dir.join("src").join("build.hpp"))
        .expect("Could not create kissat CaDiCaL header");
    let mut cadical_version =
        fs::read_to_string(cadical_dir.join("VERSION")).expect("Cannot read CaDiCaL version");
    cadical_version.retain(|c| c != '\n');
    let (compiler_desc, compiler_flags) = get_compiler_description(&cadical_build.get_compiler());
    write!(
                build_header,
                "#define VERSION \"{}\"\n#define IDENTIFIER \"{}\"\n#define COMPILER \"{}\"\n#define FLAGS \"{}\"\n#define DATE \"{}\"",
                cadical_version, version.reference(), compiler_desc, compiler_flags, chrono::Utc::now()
            ).expect("Failed to write CaDiCaL build.hpp");
    // Build CaDiCaL
    cadical_build
        .include(cadical_dir.join("src"))
        .include("cppsrc")
        .warnings(false)
        .files(src_files)
        .compile("cadical");
}

/// Returns true if there were changes, false if not
fn update_repo(repo_path: &Path, url: &str, branch: &str, reference: &str, patch: PathBuf) -> bool {
    let mut changed = false;
    let repo = if let Ok(repo) = git2::Repository::open(repo_path) {
        if repo.find_reference(reference).is_err() {
            // Fetch repo
            let mut remote = repo.find_remote("origin").unwrap_or_else(|e| {
                panic!("Expected remote \"origin\" in git repo {repo_path:?}: {e}",)
            });
            remote.fetch(&[branch], None, None).unwrap_or_else(|e| {
                panic!("Could not fetch \"origin/{branch}\" for git repo {repo_path:?}: {e}")
            });
            drop(remote);
            changed = true;
        }
        repo
    } else {
        if repo_path.exists() {
            fs::remove_dir_all(repo_path).unwrap_or_else(|e| {
                panic!(
                    "Could not delete directory {}: {}",
                    repo_path.to_str().unwrap(),
                    e
                )
            });
        };
        changed = true;
        git2::Repository::clone(url, repo_path)
            .unwrap_or_else(|e| panic!("Could not clone repository {url}: {e}"))
    };
    let target_commit = repo
        .find_reference(reference)
        .expect("could not find specified reference")
        .peel_to_commit()
        .expect("could not peel to commit");
    repo.checkout_tree(
        target_commit.as_object(),
        Some(git2::build::CheckoutBuilder::new().force()),
    )
    .expect("could not checkout commit");
    repo.set_head_detached(target_commit.id())
        .expect("could not detach head");

    apply_patch(&repo, patch);

    changed
}

/// Applies a patch to the repo
fn apply_patch(repo: &Repository, patch: PathBuf) {
    let mut f = File::open(patch).unwrap();
    let mut buffer = Vec::new();
    f.read_to_end(&mut buffer).unwrap();
    let patch = git2::Diff::from_buffer(&buffer).unwrap();
    repo.apply(&patch, git2::ApplyLocation::WorkDir, None)
        .unwrap();
}

/// Gets a description of the C(++) compiler used and the used flags
fn get_compiler_description(compiler: &cc::Tool) -> (String, String) {
    let compiler_command = compiler.to_command();
    let mut first_line = true;
    let compiler_version = match Command::new(compiler_command.get_program())
        .arg("--version")
        .output()
    {
        Ok(output) => {
            let mut version = String::from_utf8(output.stdout).unwrap();
            version.retain(|c| {
                if first_line && c == '\n' {
                    first_line = false;
                    false
                } else {
                    first_line
                }
            });
            version
        }
        Err(_) => String::from(compiler_command.get_program().to_str().unwrap()),
    };
    let compiler_flags = compiler.cflags_env();
    (
        compiler_version,
        String::from(compiler_flags.to_str().unwrap()),
    )
}<|MERGE_RESOLUTION|>--- conflicted
+++ resolved
@@ -139,21 +139,20 @@
         self >= Version::V154
     }
 
-<<<<<<< HEAD
+    fn has_ilb(self) -> bool {
+        self >= Version::V190
+    }
+
+    fn has_reimply(self) -> bool {
+        self >= Version::V190 && self < Version::V194
+    }
+
+    fn has_ipasir_up(self) -> bool {
+        self >= Version::V160
+    }
+
     fn has_tracer(self) -> bool {
         self >= Version::V200
-=======
-    fn has_ilb(self) -> bool {
-        self >= Version::V190
-    }
-
-    fn has_reimply(self) -> bool {
-        self >= Version::V190 && self < Version::V194
-    }
-
-    fn has_ipasir_up(self) -> bool {
-        self >= Version::V160
->>>>>>> cd52b941
     }
 }
 
@@ -247,53 +246,6 @@
         branch,
         version.reference(),
         Path::new("patches").join(version.patch()),
-<<<<<<< HEAD
-    ) || !Path::new(&out_dir).join("libcadical.a").exists()
-    {
-        // Repo changed, rebuild
-        // We specify the build manually here instead of calling make for better portability
-        let src_files = glob(&format!("{cadical_dir_str}/src/*.cpp"))
-            .unwrap()
-            .filter_map(|res| {
-                if let Ok(p) = res {
-                    if let Some(name) = p.file_name() {
-                        if name == "cadical.cpp" || name == "mobical.cpp" || name == "ipasir.cpp" {
-                            return None; // Filter out application files and IPASIR interface
-                        }
-                    };
-                    Some(p)
-                } else {
-                    None
-                }
-            });
-        // Setup build configuration
-        let mut cadical_build = cc::Build::new();
-        cadical_build.cpp(true).std("c++11");
-        if cfg!(feature = "debug") && env::var("PROFILE").unwrap() == "debug" {
-            cadical_build
-                .opt_level(0)
-                .define("DEBUG", None)
-                .warnings(true)
-                .debug(true)
-                .define("NCONTRACTS", None) // --no-contracts
-                .define("NTRACING", None); // --no-tracing
-        } else {
-            cadical_build
-                .opt_level(3)
-                .define("NDEBUG", None)
-                .warnings(false);
-        }
-        #[cfg(feature = "quiet")]
-        cadical_build.define("QUIET", None); // --quiet
-        #[cfg(feature = "logging")]
-        cadical_build.define("LOGGING", None); // --log
-        if version.has_flip() {
-            cadical_build.define("FLIP", None);
-        }
-        if version.has_tracer() {
-            cadical_build.define("TRACER", None);
-        }
-=======
     );
     // We specify the build manually here instead of calling make for better portability
     let src_files = glob(&format!("{cadical_dir_str}/src/*.cpp"))
@@ -343,7 +295,9 @@
     if version.has_ipasir_up() {
         cadical_build.define("IPASIRUP", None);
     }
->>>>>>> cd52b941
+    if version.has_tracer() {
+        cadical_build.define("TRACER", None);
+    }
 
     // Generate build header
     let mut build_header = File::create(cadical_dir.join("src").join("build.hpp"))
