--- conflicted
+++ resolved
@@ -623,7 +623,54 @@
     }
 }
 
-<<<<<<< HEAD
+fn adder_fuzzing_bug<PBE: BoundUpper + FromIterator<(Lit, usize)>>() {
+    let weights = [
+        14, 53, 25, 55, 87, 64, 100, 41, 97, 4, 62, 42, 35, 74, 19, 85, 63, 14, 48, 1, 83, 94, 60,
+        51, 87, 40, 72, 15, 81, 53,
+    ];
+    let mut solver = rustsat_minisat::core::Minisat::default();
+    let mut var_manager = BasicVarManager::from_next_free(var![30]);
+    let mut enc: PBE = weights
+        .into_iter()
+        .enumerate()
+        .map(|(idx, w)| (Lit::new(idx as u32, false), w))
+        .collect();
+    enc.encode_ub(1..=1, &mut solver, &mut var_manager).unwrap();
+    for unit in enc.enforce_ub(1).unwrap() {
+        solver.add_clause(clause![unit]).unwrap();
+    }
+    let assumps = [
+        1, 0, 0, 0, 0, 1, 0, 1, 1, 1, 0, 0, 1, 1, 1, 1, 1, 0, 0, 0, 0, 0, 0, 1, 1, 1, 1, 1, 0, 1,
+    ];
+    let assumps: Vec<_> = assumps
+        .into_iter()
+        .enumerate()
+        .map(|(idx, val)| Lit::new(idx as u32, val == 0))
+        .collect();
+    let res = solver.solve_assumps(&assumps).unwrap();
+    assert_eq!(res, SolverResult::Unsat)
+}
+
+#[test]
+fn binary_adder_fuzzing_bug() {
+    adder_fuzzing_bug::<BinaryAdder>();
+}
+
+#[test]
+fn gte_fuzzing_bug() {
+    adder_fuzzing_bug::<GeneralizedTotalizer>();
+}
+
+#[test]
+fn dbgte_fuzzing_bug() {
+    adder_fuzzing_bug::<DbGte>();
+}
+
+#[test]
+fn dpw_fuzzing_bug() {
+    adder_fuzzing_bug::<DynamicPolyWatchdog>();
+}
+
 #[cfg(feature = "proof-logging")]
 mod cert {
     use std::{
@@ -873,52 +920,4 @@
     }
 
     super::generate_exhaustive!(dbgte, DbGte);
-=======
-fn adder_fuzzing_bug<PBE: BoundUpper + FromIterator<(Lit, usize)>>() {
-    let weights = [
-        14, 53, 25, 55, 87, 64, 100, 41, 97, 4, 62, 42, 35, 74, 19, 85, 63, 14, 48, 1, 83, 94, 60,
-        51, 87, 40, 72, 15, 81, 53,
-    ];
-    let mut solver = rustsat_minisat::core::Minisat::default();
-    let mut var_manager = BasicVarManager::from_next_free(var![30]);
-    let mut enc: PBE = weights
-        .into_iter()
-        .enumerate()
-        .map(|(idx, w)| (Lit::new(idx as u32, false), w))
-        .collect();
-    enc.encode_ub(1..=1, &mut solver, &mut var_manager).unwrap();
-    for unit in enc.enforce_ub(1).unwrap() {
-        solver.add_clause(clause![unit]).unwrap();
-    }
-    let assumps = [
-        1, 0, 0, 0, 0, 1, 0, 1, 1, 1, 0, 0, 1, 1, 1, 1, 1, 0, 0, 0, 0, 0, 0, 1, 1, 1, 1, 1, 0, 1,
-    ];
-    let assumps: Vec<_> = assumps
-        .into_iter()
-        .enumerate()
-        .map(|(idx, val)| Lit::new(idx as u32, val == 0))
-        .collect();
-    let res = solver.solve_assumps(&assumps).unwrap();
-    assert_eq!(res, SolverResult::Unsat)
-}
-
-#[test]
-fn binary_adder_fuzzing_bug() {
-    adder_fuzzing_bug::<BinaryAdder>();
-}
-
-#[test]
-fn gte_fuzzing_bug() {
-    adder_fuzzing_bug::<GeneralizedTotalizer>();
-}
-
-#[test]
-fn dbgte_fuzzing_bug() {
-    adder_fuzzing_bug::<DbGte>();
-}
-
-#[test]
-fn dpw_fuzzing_bug() {
-    adder_fuzzing_bug::<DynamicPolyWatchdog>();
->>>>>>> 596d24eb
 }