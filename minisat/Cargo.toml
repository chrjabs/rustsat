[package]
name = "rustsat-minisat"
version = "0.3.1"
edition.workspace = true
authors = ["Christoph Jabs <christoph.jabs@helsinki.fi>"]
license.workspace = true
description = "Interface to the SAT solver Minisat for the RustSAT library."
keywords = ["sat-solver", "rustsat"]
repository = "https://github.com/chrjabs/rustsat"
readme = "README.md"

build = "build.rs"

# See more keys and their definitions at https://doc.rust-lang.org/cargo/reference/manifest.html

[features]
debug = []
quiet = []
default = ["quiet"]

[dependencies]
anyhow.workspace = true
cpu-time.workspace = true
thiserror.workspace = true
rustsat.workspace = true

[build-dependencies]
<<<<<<< HEAD
cc = { version = "1.0.83", features = ["parallel"] }
git2 = "0.19.0"
glob = "0.3.1"
chrono = "0.4.31"
cmake = "0.1.50"
=======
bindgen.workspace = true
cmake.workspace = true
>>>>>>> f06bb1cc

[dev-dependencies]
clap.workspace = true
signal-hook.workspace = true
rustsat-solvertests.workspace = true<|MERGE_RESOLUTION|>--- conflicted
+++ resolved
@@ -25,16 +25,8 @@
 rustsat.workspace = true
 
 [build-dependencies]
-<<<<<<< HEAD
-cc = { version = "1.0.83", features = ["parallel"] }
-git2 = "0.19.0"
-glob = "0.3.1"
-chrono = "0.4.31"
-cmake = "0.1.50"
-=======
 bindgen.workspace = true
 cmake.workspace = true
->>>>>>> f06bb1cc
 
 [dev-dependencies]
 clap.workspace = true
