--- conflicted
+++ resolved
@@ -392,21 +392,12 @@
                     var_manager,
                 );
                 merge_structures(structure, new_struct, &mut self.db, collector, var_manager)?;
-<<<<<<< HEAD
             }
             let output_weight = 1 << (structure.output_power());
             let output_range = (range.start / output_weight)..=((range.end - 1) / output_weight);
             for oidx in output_range {
                 encode_output(structure, oidx, &mut self.db, collector, var_manager)?;
             }
-=======
-            }
-            let output_weight = 1 << (structure.output_power());
-            let output_range = (range.start / output_weight)..=((range.end - 1) / output_weight);
-            for oidx in output_range {
-                encode_output(structure, oidx, &mut self.db, collector, var_manager)?;
-            }
->>>>>>> 7d61e0f1
             self.n_clauses += collector.n_clauses() - n_clauses_before;
             self.n_vars += var_manager.n_used() - n_vars_before;
         };
