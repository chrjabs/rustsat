//! # GTE Based On a Node Database
//!
//! This is an alternative implementation of the
//! [`crate::encodings::pb::GeneralizedTotalizer`] encoding.

use std::ops::RangeBounds;

use crate::{
    encodings::{
        nodedb::{NodeById, NodeCon, NodeLike},
        totdb, CollectClauses, EncodeStats, Error,
    },
    instances::ManageVars,
    types::{Lit, RsHashMap},
};

use super::{BoundUpper, BoundUpperIncremental, Encode, EncodeIncremental};

/// Implementation of the binary adder tree generalized totalizer encoding
/// \[1\]. The implementation is incremental. The implementation is recursive.
/// This encoding only support upper bounding. Lower bounding can be achieved by
/// negating the input literals. This is implemented in
/// [`super::simulators::Inverted`].
/// The implementation is based on a node database.
///
/// # References
///
/// - \[1\] Saurabh Joshi and Ruben Martins and Vasco Manquinho: _Generalized
///     Totalizer Encoding for Pseudo-Boolean Constraints_, CP 2015.
<<<<<<< HEAD
#[derive(Default, Debug)]
=======
#[derive(Default)]
#[cfg_attr(feature = "serde", derive(serde::Serialize, serde::Deserialize))]
>>>>>>> 7d61e0f1
pub struct DbGte {
    /// Input literals and weights not yet in the tree
    lit_buffer: RsHashMap<Lit, usize>,
    /// The root of the tree, if constructed
    root: Option<NodeCon>,
    /// Maximum weight of a leaf, needed for computing how much more than
    /// `max_rhs` to encode
    max_leaf_weight: usize,
    /// The number of variables in the totalizer
    n_vars: u32,
    /// The number of clauses in the totalizer
    n_clauses: usize,
    /// The node database of the totalizer
    db: totdb::Db,
}

impl DbGte {
    /// Creates a generalized totalizer from its internal parts
    #[cfg(feature = "internals")]
    #[must_use]
    pub fn from_raw(root: NodeCon, db: totdb::Db, max_leaf_weight: usize) -> Self {
        Self {
            root: Some(root),
            max_leaf_weight,
            db,
            ..Default::default()
        }
    }

    fn extend_tree(&mut self, max_weight: usize) {
        if !self.lit_buffer.is_empty() {
            let mut new_lits: Vec<(Lit, usize)> = self
                .lit_buffer
                .iter()
                .filter_map(|(&l, &w)| {
                    if w <= max_weight {
                        if w > self.max_leaf_weight {
                            self.max_leaf_weight = w;
                        }
                        Some((l, w))
                    } else {
                        None
                    }
                })
                .collect();
            if !new_lits.is_empty() {
                // add nodes in sorted fashion to minimize clauses
                new_lits.sort_by_key(|(_, w)| *w);
                // Detect sequences of literals of equal weight and merge them
                let mut seg_begin = 0;
                let mut seg_end = 0;
                let mut cons = vec![];
                loop {
                    seg_end += 1;
                    if seg_end < new_lits.len() && new_lits[seg_end].1 == new_lits[seg_begin].1 {
                        continue;
                    }
                    // merge lits of equal weight
                    let seg: Vec<_> = new_lits[seg_begin..seg_end]
                        .iter()
                        .map(|(lit, _)| *lit)
                        .collect();
                    let id = self.db.lit_tree(&seg);
                    cons.push(NodeCon::weighted(id, new_lits[seg_begin].1));
                    seg_begin = seg_end;
                    if seg_end >= new_lits.len() {
                        break;
                    }
                }
                if let Some(con) = self.root {
                    cons.push(con);
                }
                self.root = Some(self.db.merge_balanced(&cons));
                self.lit_buffer.retain(|_, w| *w > max_weight);
            }
        }
    }

    /// Gets the depth of the encoding, i.e., the longest path from the root to a leaf
    #[must_use]
    pub fn depth(&self) -> usize {
        self.root.map_or(0, |con| self.db[con.id].depth())
    }

    /// Gets the details of a generalized totalizer output related to proof logging
    ///
    /// # Errors
    ///
    /// [`Error::NotEncoded`] if the requested output is not encoded
    #[cfg(feature = "proof-logging")]
    pub fn output_proof_details(&self, value: usize) -> Result<(Lit, totdb::cert::SemDefs), Error> {
        match self.root {
            None => Err(Error::NotEncoded),
            Some(root) => {
                if !root.is_possible(value) {
                    return Err(Error::NotEncoded);
                }
                self.db
                    .get_semantics(root.id, root.offset, root.rev_map(value))
                    .map(|sem| (self.db[root.id][root.rev_map(value)], sem))
                    .ok_or(Error::NotEncoded)
            }
        }
    }

    /// Gets the number of output literals in the generalized totalizer
    #[must_use]
    pub fn n_output_lits(&self) -> usize {
        match self.root {
            Some(root) => self.db[root.id].len(),
            None => 0,
        }
    }

    /// Checks if the input literal buffer is empty, i.e., all input literals are included in the
    /// encoding.
    ///
    /// Even after encodings, this might not be the case, if an input literal has a higher weight
    /// than the bound encoded for
    #[must_use]
    pub fn is_buffer_empty(&self) -> bool {
        self.lit_buffer.is_empty()
    }

    /// From an assignment to the input literals, generates an assignment over the totalizer
    /// variables following strict semantics, i.e., `sum >= k <-> olit`
    ///
    /// # Panics
    ///
    /// If `assign` does not assign all input literals
    pub fn strictly_extend_assignment<'slf>(
        &'slf self,
        assign: &'slf crate::types::Assignment,
    ) -> std::iter::Flatten<std::option::IntoIter<totdb::AssignIter<'slf>>> {
        self.root
            .map(|root| self.db.strictly_extend_assignment(root.id, assign))
            .into_iter()
            .flatten()
    }
}

impl Encode for DbGte {
    fn weight_sum(&self) -> usize {
        self.lit_buffer.iter().fold(0, |sum, (_, w)| sum + w)
            + if let Some(root) = self.root {
                root.map(self.db[root.id].max_val())
            } else {
                0
            }
    }

    fn next_higher(&self, val: usize) -> usize {
        if let Some(con) = self.root {
            self.db[con.id]
                .vals(con.rev_map_round_up(val + 1)..)
                .next()
                .map_or(val + 1, |val| con.map(val))
        } else {
            val + 1
        }
    }

    fn next_lower(&self, val: usize) -> usize {
        if val == 0 {
            return 0;
        }
        if let Some(con) = self.root {
            return self.db[con.id]
                .vals(con.offset()..con.rev_map_round_up(val))
                .next_back()
                .map_or(0, |val| con.map(val));
        }
        val - 1
    }
}

impl EncodeIncremental for DbGte {
    fn reserve(&mut self, var_manager: &mut dyn ManageVars) {
        self.extend_tree(usize::MAX);
        if let Some(con) = self.root {
            self.db.reserve_vars(con.id, var_manager);
        }
    }
}

impl BoundUpper for DbGte {
    fn encode_ub<Col, R>(
        &mut self,
        range: R,
        collector: &mut Col,
        var_manager: &mut dyn ManageVars,
    ) -> Result<(), crate::OutOfMemory>
    where
        Col: CollectClauses,
        R: RangeBounds<usize>,
    {
        self.db.reset_encoded(totdb::Semantics::If);
        self.encode_ub_change(range, collector, var_manager)
    }

    fn enforce_ub(&self, ub: usize) -> Result<Vec<Lit>, Error> {
        if ub >= self.weight_sum() {
            return Ok(vec![]);
        }

        let mut assumps = vec![];
        self.lit_buffer.iter().try_for_each(|(&l, &w)| {
            if w <= ub {
                Err(Error::NotEncoded)
            } else {
                assumps.push(!l);
                Ok(())
            }
        })?;
        // Enforce bound on internal tree
        if let Some(con) = self.root {
            self.db[con.id]
                .vals(con.rev_map_round_up(ub + 1)..=con.rev_map(ub + self.max_leaf_weight))
                .try_for_each(|val| {
                    match &self.db[con.id] {
                        totdb::Node::Leaf(lit) => {
                            assumps.push(!*lit);
                            return Ok(());
                        }
                        totdb::Node::Unit(node) => {
                            if let totdb::LitData::Lit {
                                lit,
                                semantics: Some(semantics),
                            } = node.lits[val - 1]
                            {
                                if semantics.has_if() {
                                    assumps.push(!lit);
                                    return Ok(());
                                }
                            }
                        }
                        totdb::Node::General(node) => {
                            if let totdb::LitData::Lit {
                                lit,
                                semantics: Some(semantics),
                            } = node.lits[&val]
                            {
                                if semantics.has_if() {
                                    assumps.push(!lit);
                                    return Ok(());
                                }
                            }
                        }
                        totdb::Node::Dummy => unreachable!(),
                    }
                    Err(Error::NotEncoded)
                })?;
        };
        Ok(assumps)
    }
}

impl BoundUpperIncremental for DbGte {
    fn encode_ub_change<Col, R>(
        &mut self,
        range: R,
        collector: &mut Col,
        var_manager: &mut dyn ManageVars,
    ) -> Result<(), crate::OutOfMemory>
    where
        Col: CollectClauses,
        R: RangeBounds<usize>,
    {
        let range = super::prepare_ub_range(self, range);
        if range.is_empty() {
            return Ok(());
        }
        let n_vars_before = var_manager.n_used();
        let n_clauses_before = collector.n_clauses();
        self.extend_tree(range.end - 1);
        if let Some(con) = self.root {
            self.db[con.id]
                .vals(
                    con.rev_map_round_up(range.start + 1)
                        ..=con.rev_map(range.end + self.max_leaf_weight),
                )
                .try_for_each(|val| {
                    self.db
                        .define_weighted(con.id, val, collector, var_manager)?
                        .unwrap();
                    Ok::<(), crate::OutOfMemory>(())
                })?;
        }
        self.n_clauses += collector.n_clauses() - n_clauses_before;
        self.n_vars += var_manager.n_used() - n_vars_before;
        Ok(())
    }
}

impl EncodeStats for DbGte {
    fn n_clauses(&self) -> usize {
        self.n_clauses
    }

    fn n_vars(&self) -> u32 {
        self.n_vars
    }
}

impl From<RsHashMap<Lit, usize>> for DbGte {
    fn from(lits: RsHashMap<Lit, usize>) -> Self {
        Self {
            lit_buffer: lits,
            ..Default::default()
        }
    }
}

impl FromIterator<(Lit, usize)> for DbGte {
    fn from_iter<T: IntoIterator<Item = (Lit, usize)>>(iter: T) -> Self {
        let lits: RsHashMap<Lit, usize> = RsHashMap::from_iter(iter);
        Self::from(lits)
    }
}

impl Extend<(Lit, usize)> for DbGte {
    fn extend<T: IntoIterator<Item = (Lit, usize)>>(&mut self, iter: T) {
        iter.into_iter().for_each(|(l, w)| {
            // Insert into buffer to be added to tree
            match self.lit_buffer.get_mut(&l) {
                Some(old_w) => *old_w += w,
                None => {
                    self.lit_buffer.insert(l, w);
                }
            };
        });
    }
}

#[cfg(feature = "proof-logging")]
impl super::cert::BoundUpper for DbGte {
    fn encode_ub_cert<Col, R, W>(
        &mut self,
        range: R,
        collector: &mut Col,
        var_manager: &mut dyn ManageVars,
        proof: &mut pigeons::Proof<W>,
    ) -> anyhow::Result<()>
    where
        Col: crate::encodings::CollectCertClauses,
        R: RangeBounds<usize>,
        W: std::io::Write,
    {
        use super::cert::BoundUpperIncremental;
        self.db.reset_encoded(totdb::Semantics::If);
        self.encode_ub_change_cert(range, collector, var_manager, proof)
    }
}

#[cfg(feature = "proof-logging")]
impl super::cert::BoundUpperIncremental for DbGte {
    fn encode_ub_change_cert<Col, R, W>(
        &mut self,
        range: R,
        collector: &mut Col,
        var_manager: &mut dyn ManageVars,
        proof: &mut pigeons::Proof<W>,
    ) -> anyhow::Result<()>
    where
        Col: crate::encodings::CollectCertClauses,
        R: RangeBounds<usize>,
        W: std::io::Write,
    {
        let range = super::prepare_ub_range(self, range);
        if range.is_empty() {
            return Ok(());
        }
        let n_vars_before = var_manager.n_used();
        let n_clauses_before = collector.n_clauses();
        self.extend_tree(range.end - 1);
        if let Some(con) = self.root {
            let mut leafs = vec![(crate::lit![0], 0); self.db[con.id].n_leafs()];
            let mut leafs_init = false;
            self.db[con.id]
                .vals(
                    con.rev_map_round_up(range.start + 1)
                        ..=con.rev_map(range.end + self.max_leaf_weight),
                )
                .try_for_each(|val| {
                    (_, leafs_init) = self
                        .db
                        .define_weighted_cert(
                            con.id,
                            val,
                            collector,
                            var_manager,
                            proof,
                            (&mut leafs, leafs_init, false),
                        )?
                        .unwrap();
                    Ok::<(), anyhow::Error>(())
                })?;
        }
        self.n_clauses += collector.n_clauses() - n_clauses_before;
        self.n_vars += var_manager.n_used() - n_vars_before;
        Ok(())
    }
}

/// Generalized totalizer encoding types that do not own but reference their [`totdb::Db`]
#[cfg(feature = "internals")]
pub mod referenced {
    use std::{cell::RefCell, ops::RangeBounds};

    use crate::{
        encodings::{
            nodedb::{NodeCon, NodeLike},
            pb::{BoundUpper, BoundUpperIncremental, Encode, EncodeIncremental},
            totdb, CollectClauses, Error,
        },
        instances::ManageVars,
        types::Lit,
    };

    /// Generalized totalizer encoding with a _mutable reference_ to a totalizer
    /// database rather than owning it.
    ///
    /// ## References
    ///
    /// - \[1\] Saurabh Joshi and Ruben Martins and Vasco Manquinho: _Generalized
    ///     Totalizer Encoding for Pseudo-Boolean Constraints_, CP 2015.
    pub struct Gte<'totdb> {
        /// A node connection to the root
        root: NodeCon,
        /// The maximum weight of any leaf
        max_leaf_weight: usize,
        /// The node database of the totalizer
        db: &'totdb mut totdb::Db,
    }

    /// Generalized totalizer encoding with a [`RefCell`] to a totalizer
    /// database rather than owning it.
    ///
    /// ## References
    ///
    /// - \[1\] Saurabh Joshi and Ruben Martins and Vasco Manquinho: _Generalized
    ///     Totalizer Encoding for Pseudo-Boolean Constraints_, CP 2015.
    pub struct GteCell<'totdb> {
        /// A node connection to the root
        root: NodeCon,
        /// The maximum weight of any leaf
        max_leaf_weight: usize,
        /// The node database of the totalizer
        db: &'totdb RefCell<&'totdb mut totdb::Db>,
    }

    impl<'totdb> Gte<'totdb> {
        /// Constructs a new GTE encoding referencing a totalizer database
        pub fn new(root: NodeCon, max_leaf_weight: usize, db: &'totdb mut totdb::Db) -> Self {
            Self {
                root,
                max_leaf_weight,
                db,
            }
        }

        /// Gets the maximum depth of the tree
        #[must_use]
        pub fn depth(&self) -> usize {
            self.db[self.root.id].depth()
        }
    }

    impl<'totdb> GteCell<'totdb> {
        /// Constructs a new GTE encoding referencing a totalizer database
        pub fn new(
            root: NodeCon,
            max_leaf_weight: usize,
            db: &'totdb RefCell<&'totdb mut totdb::Db>,
        ) -> Self {
            Self {
                root,
                max_leaf_weight,
                db,
            }
        }

        /// Gets the maximum depth of the tree
        #[must_use]
        pub fn depth(&self) -> usize {
            self.db.borrow()[self.root.id].depth()
        }
    }

    impl Encode for Gte<'_> {
        fn weight_sum(&self) -> usize {
            self.root.map(self.db[self.root.id].max_val())
        }

        fn next_higher(&self, val: usize) -> usize {
            self.db[self.root.id]
                .vals(self.root.rev_map_round_up(val + 1)..)
                .next()
                .map_or(val + 1, |val| self.root.map(val))
        }

        fn next_lower(&self, val: usize) -> usize {
            self.db[self.root.id]
                .vals(self.root.offset()..self.root.rev_map_round_up(val))
                .next_back()
                .map_or(val - 1, |val| self.root.map(val))
        }
    }

    impl Encode for GteCell<'_> {
        fn weight_sum(&self) -> usize {
            self.root.map(self.db.borrow()[self.root.id].max_val())
        }

        fn next_higher(&self, val: usize) -> usize {
            self.db.borrow()[self.root.id]
                .vals(self.root.rev_map_round_up(val + 1)..)
                .next()
                .map_or(val + 1, |val| self.root.map(val))
        }

        fn next_lower(&self, val: usize) -> usize {
            self.db.borrow()[self.root.id]
                .vals(self.root.offset()..self.root.rev_map_round_up(val))
                .next_back()
                .map_or(val - 1, |val| self.root.map(val))
        }
    }

    impl EncodeIncremental for Gte<'_> {
        fn reserve(&mut self, var_manager: &mut dyn ManageVars) {
            self.db.reserve_vars(self.root.id, var_manager);
        }
    }

    impl EncodeIncremental for GteCell<'_> {
        fn reserve(&mut self, var_manager: &mut dyn ManageVars) {
            self.db.borrow_mut().reserve_vars(self.root.id, var_manager);
        }
    }

    impl BoundUpper for Gte<'_> {
        fn encode_ub<Col, R>(
            &mut self,
            range: R,
            collector: &mut Col,
            var_manager: &mut dyn ManageVars,
        ) -> Result<(), crate::OutOfMemory>
        where
            Col: CollectClauses,
            R: RangeBounds<usize>,
        {
            self.db.reset_encoded(totdb::Semantics::If);
            self.encode_ub_change(range, collector, var_manager)
        }

        fn enforce_ub(&self, ub: usize) -> Result<Vec<Lit>, Error> {
            if ub >= self.weight_sum() {
                return Ok(vec![]);
            }

            let mut assumps = vec![];
            // Enforce bound on internal tree
            self.db[self.root.id]
                .vals(
                    self.root.rev_map_round_up(ub + 1)
                        ..=self.root.rev_map(ub + self.max_leaf_weight),
                )
                .try_for_each(|val| {
                    match &self.db[self.root.id] {
                        totdb::Node::Leaf(lit) => {
                            assumps.push(!*lit);
                            return Ok(());
                        }
                        totdb::Node::Unit(node) => {
                            if let totdb::LitData::Lit {
                                lit,
                                semantics: Some(semantics),
                            } = node.lits[val - 1]
                            {
                                if semantics.has_if() {
                                    assumps.push(!lit);
                                    return Ok(());
                                }
                            }
                        }
                        totdb::Node::General(node) => {
                            if let totdb::LitData::Lit {
                                lit,
                                semantics: Some(semantics),
                            } = node.lits[&val]
                            {
                                if semantics.has_if() {
                                    assumps.push(!lit);
                                    return Ok(());
                                }
                            }
                        }
                        totdb::Node::Dummy => panic!(),
                    }
                    Err(Error::NotEncoded)
                })?;
            Ok(assumps)
        }
    }

    impl BoundUpper for GteCell<'_> {
        fn encode_ub<Col, R>(
            &mut self,
            range: R,
            collector: &mut Col,
            var_manager: &mut dyn ManageVars,
        ) -> Result<(), crate::OutOfMemory>
        where
            Col: CollectClauses,
            R: RangeBounds<usize>,
        {
            self.db.borrow_mut().reset_encoded(totdb::Semantics::If);
            self.encode_ub_change(range, collector, var_manager)
        }

        fn enforce_ub(&self, ub: usize) -> Result<Vec<Lit>, Error> {
            if ub >= self.weight_sum() {
                return Ok(vec![]);
            }

            let mut assumps = vec![];
            // Enforce bound on internal tree
            self.db.borrow()[self.root.id]
                .vals(
                    self.root.rev_map_round_up(ub + 1)
                        ..=self.root.rev_map(ub + self.max_leaf_weight),
                )
                .try_for_each(|val| {
                    match &self.db.borrow()[self.root.id] {
                        totdb::Node::Leaf(lit) => {
                            assumps.push(!*lit);
                            return Ok(());
                        }
                        totdb::Node::Unit(node) => {
                            if let totdb::LitData::Lit {
                                lit,
                                semantics: Some(semantics),
                            } = node.lits[val - 1]
                            {
                                if semantics.has_if() {
                                    assumps.push(!lit);
                                    return Ok(());
                                }
                            }
                        }
                        totdb::Node::General(node) => {
                            if let totdb::LitData::Lit {
                                lit,
                                semantics: Some(semantics),
                            } = node.lits[&val]
                            {
                                if semantics.has_if() {
                                    assumps.push(!lit);
                                    return Ok(());
                                }
                            }
                        }
                        totdb::Node::Dummy => unreachable!(),
                    }
                    Err(Error::NotEncoded)
                })?;
            Ok(assumps)
        }
    }

    impl BoundUpperIncremental for Gte<'_> {
        fn encode_ub_change<Col, R>(
            &mut self,
            range: R,
            collector: &mut Col,
            var_manager: &mut dyn ManageVars,
        ) -> Result<(), crate::OutOfMemory>
        where
            Col: CollectClauses,
            R: RangeBounds<usize>,
        {
            let range = super::super::prepare_ub_range(self, range);
            if range.is_empty() {
                return Ok(());
            }
            self.db[self.root.id]
                .vals(
                    self.root.rev_map_round_up(range.start + 1)
                        ..=self.root.rev_map(range.end + self.max_leaf_weight),
                )
                .try_for_each(|val| {
                    self.db
                        .define_weighted(self.root.id, val, collector, var_manager)?
                        .unwrap();
                    Ok::<(), crate::OutOfMemory>(())
                })?;
            Ok(())
        }
    }

    impl BoundUpperIncremental for GteCell<'_> {
        fn encode_ub_change<Col, R>(
            &mut self,
            range: R,
            collector: &mut Col,
            var_manager: &mut dyn ManageVars,
        ) -> Result<(), crate::OutOfMemory>
        where
            Col: CollectClauses,
            R: RangeBounds<usize>,
        {
            let range = super::super::prepare_ub_range(self, range);
            if range.is_empty() {
                return Ok(());
            }
            let mut vals = self.db.borrow()[self.root.id].vals(
                self.root.rev_map_round_up(range.start + 1)
                    ..=self.root.rev_map(range.end + self.max_leaf_weight),
            );
            vals.try_for_each(|val| {
                self.db
                    .borrow_mut()
                    .define_weighted(self.root.id, val, collector, var_manager)?
                    .unwrap();
                Ok::<(), crate::OutOfMemory>(())
            })?;
            Ok(())
        }
    }
}

#[cfg(test)]
mod tests {
    use super::DbGte;
    use crate::{
        encodings::{
            card,
            pb::{BoundUpper, BoundUpperIncremental, EncodeIncremental},
            EncodeStats, Error,
        },
        instances::{BasicVarManager, Cnf, ManageVars},
        lit,
        types::RsHashMap,
        var,
    };

    #[test]
    fn ub_gte_functions() {
        let mut gte = DbGte::default();
        let mut lits = RsHashMap::default();
        lits.insert(lit![0], 5);
        lits.insert(lit![1], 5);
        lits.insert(lit![2], 3);
        lits.insert(lit![3], 3);
        gte.extend(lits);
        assert_eq!(gte.enforce_ub(4), Err(Error::NotEncoded));
        let mut var_manager = BasicVarManager::default();
        gte.encode_ub(0..7, &mut Cnf::new(), &mut var_manager)
            .unwrap();
        assert_eq!(gte.depth(), 3);
        assert_eq!(gte.n_vars(), 10);
    }

    #[test]
    fn ub_gte_incremental_building() {
        let mut gte1 = DbGte::default();
        let mut lits = RsHashMap::default();
        lits.insert(lit![0], 5);
        lits.insert(lit![1], 5);
        lits.insert(lit![2], 3);
        lits.insert(lit![3], 3);
        gte1.extend(lits.clone());
        let mut var_manager = BasicVarManager::default();
        let mut cnf1 = Cnf::new();
        gte1.encode_ub(0..5, &mut cnf1, &mut var_manager).unwrap();
        let mut gte2 = DbGte::default();
        gte2.extend(lits);
        let mut var_manager = BasicVarManager::default();
        let mut cnf2 = Cnf::new();
        gte2.encode_ub(0..3, &mut cnf2, &mut var_manager).unwrap();
        gte2.encode_ub_change(0..5, &mut cnf2, &mut var_manager)
            .unwrap();
        assert_eq!(cnf1.len(), cnf2.len());
        assert_eq!(cnf1.len(), gte1.n_clauses());
        assert_eq!(cnf2.len(), gte2.n_clauses());
    }

    #[test]
    fn from_capi() {
        let mut gte1 = DbGte::default();
        let mut lits = RsHashMap::default();
        lits.insert(lit![0], 1);
        lits.insert(lit![1], 2);
        lits.insert(lit![2], 3);
        lits.insert(lit![3], 4);
        gte1.extend(lits);
        let mut var_manager = BasicVarManager::from_next_free(var![4]);
        let mut cnf = Cnf::new();
        gte1.encode_ub(0..=6, &mut cnf, &mut var_manager).unwrap();
        debug_assert_eq!(var_manager.n_used(), 24);
        debug_assert_eq!(cnf.len(), 25);
    }

    #[test]
    fn ub_gte_multiplication() {
        let mut gte1 = DbGte::default();
        let mut lits = RsHashMap::default();
        lits.insert(lit![0], 5);
        lits.insert(lit![1], 5);
        lits.insert(lit![2], 3);
        lits.insert(lit![3], 3);
        gte1.extend(lits);
        let mut var_manager = BasicVarManager::default();
        let mut cnf1 = Cnf::new();
        gte1.encode_ub(0..5, &mut cnf1, &mut var_manager).unwrap();
        let mut gte2 = DbGte::default();
        let mut lits = RsHashMap::default();
        lits.insert(lit![0], 10);
        lits.insert(lit![1], 10);
        lits.insert(lit![2], 6);
        lits.insert(lit![3], 6);
        gte2.extend(lits);
        let mut var_manager = BasicVarManager::default();
        let mut cnf2 = Cnf::new();
        gte2.encode_ub(0..9, &mut cnf2, &mut var_manager).unwrap();
        assert_eq!(cnf1.len(), cnf2.len());
        assert_eq!(cnf1.len(), gte1.n_clauses());
        assert_eq!(cnf2.len(), gte2.n_clauses());
    }

    #[test]
    fn ub_gte_equals_tot() {
        let mut var_manager_gte = BasicVarManager::default();
        var_manager_gte.increase_next_free(var![7]);
        let mut var_manager_tot = var_manager_gte.clone();
        // Set up GTE
        let mut gte = DbGte::default();
        let mut lits = RsHashMap::default();
        lits.insert(lit![0], 1);
        lits.insert(lit![1], 1);
        lits.insert(lit![2], 1);
        lits.insert(lit![3], 1);
        lits.insert(lit![4], 1);
        lits.insert(lit![5], 1);
        lits.insert(lit![6], 1);
        gte.extend(lits);
        let mut gte_cnf = Cnf::new();
        gte.encode_ub(3..8, &mut gte_cnf, &mut var_manager_gte)
            .unwrap();
        // Set up Tot
        let mut tot = card::Totalizer::default();
        tot.extend(vec![
            lit![0],
            lit![1],
            lit![2],
            lit![3],
            lit![4],
            lit![5],
            lit![6],
        ]);
        let mut tot_cnf = Cnf::new();
        card::BoundUpper::encode_ub(&mut tot, 3..8, &mut tot_cnf, &mut var_manager_tot).unwrap();
        println!("{gte_cnf:?}");
        println!("{tot_cnf:?}");
        assert_eq!(var_manager_gte.new_var(), var_manager_tot.new_var());
        assert_eq!(gte_cnf.len(), tot_cnf.len());
        assert_eq!(gte_cnf.len(), gte.n_clauses());
        assert_eq!(tot_cnf.len(), tot.n_clauses());
    }

    #[test]
    fn reserve() {
        let mut gte = DbGte::default();
        gte.extend(vec![(lit![0], 1), (lit![1], 2), (lit![2], 3), (lit![3], 4)]);
        let mut var_manager = BasicVarManager::from_next_free(var![4]);
        gte.reserve(&mut var_manager);
        assert_eq!(var_manager.n_used(), 24);
        let mut cnf = Cnf::new();
        gte.encode_ub(0..3, &mut cnf, &mut var_manager).unwrap();
        assert_eq!(var_manager.n_used(), 24);
    }
}<|MERGE_RESOLUTION|>--- conflicted
+++ resolved
@@ -27,12 +27,8 @@
 ///
 /// - \[1\] Saurabh Joshi and Ruben Martins and Vasco Manquinho: _Generalized
 ///     Totalizer Encoding for Pseudo-Boolean Constraints_, CP 2015.
-<<<<<<< HEAD
 #[derive(Default, Debug)]
-=======
-#[derive(Default)]
 #[cfg_attr(feature = "serde", derive(serde::Serialize, serde::Deserialize))]
->>>>>>> 7d61e0f1
 pub struct DbGte {
     /// Input literals and weights not yet in the tree
     lit_buffer: RsHashMap<Lit, usize>,
