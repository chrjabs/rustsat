//! # Totalizer Encoding Based On a Node Database
//!
//! This is an alternative implementation of the
//! [`crate::encodings::card::Totalizer`] encoding.

use std::{cmp, ops::RangeBounds};

use crate::{
    encodings::{
        nodedb::{NodeById, NodeCon, NodeId, NodeLike},
        totdb, CollectClauses, EncodeStats, Error,
    },
    instances::ManageVars,
    types::Lit,
};

use super::{
    BoundLower, BoundLowerIncremental, BoundUpper, BoundUpperIncremental, Encode, EncodeIncremental,
};

/// Implementation of the binary adder tree totalizer encoding \[1\].
/// The implementation is incremental as extended in \[2\].
/// The implementation is based on a node database.
/// For now, this implementation only supports upper bounding.
///
/// # References
///
/// - \[1\] Olivier Bailleux and Yacine Boufkhad: _Efficient CNF Encoding of Boolean Cardinality
///     Constraints_, CP 2003.
/// - \[2\] Ruben Martins and Saurabh Joshi and Vasco Manquinho and Ines Lynce: _Incremental
///     Cardinality Constraints for MaxSAT_, CP 2014.
<<<<<<< HEAD
#[derive(Default, Debug)]
=======
#[derive(Default)]
#[cfg_attr(feature = "serde", derive(serde::Serialize, serde::Deserialize))]
>>>>>>> 7d61e0f1
pub struct DbTotalizer {
    /// Literals added but not yet in the encoding
    lit_buffer: Vec<Lit>,
    /// The root of the tree, if constructed
    root: Option<NodeId>,
    /// The number of variables in the totalizer
    n_vars: u32,
    /// The number of clauses in the totalizer
    n_clauses: usize,
    /// The node database of the totalizer
    db: totdb::Db,
    /// The offset of the totalizer
    offset: usize,
}

impl DbTotalizer {
    /// Creates a totalizer from its internal parts
    #[cfg(feature = "internals")]
    #[must_use]
    pub fn from_raw(root: NodeId, offset: usize, db: totdb::Db) -> Self {
        Self {
            root: Some(root),
            db,
            offset,
            ..Default::default()
        }
    }

    fn extend_tree(&mut self) {
        if self.lit_buffer.is_empty() {
            return;
        }
        let new_tree = self.db.lit_tree(&self.lit_buffer);
        self.root = Some(match self.root {
            Some(old_root) => {
                self.db
                    .merge(&[NodeCon::full(old_root), NodeCon::full(new_tree)])
                    .id
            }
            None => new_tree,
        });
        self.lit_buffer.clear();
    }

    /// Gets the maximum depth of the tree
    #[must_use]
    pub fn depth(&self) -> usize {
        self.root.map_or(0, |root| self.db[root].depth())
    }

    /// Gets the details of a totalizer output related to proof logging
    ///
    /// # Errors
    ///
    /// [`Error::NotEncoded`] if the requested output is not encoded
    #[cfg(feature = "proof-logging")]
    pub fn output_proof_details(&self, value: usize) -> Result<(Lit, totdb::cert::SemDefs), Error> {
        match self.root {
            None => Err(Error::NotEncoded),
            Some(root) => self
                .db
                .get_semantics(root, self.offset, value + self.offset)
                .map(|sem| (self.db[root][value + self.offset], sem))
                .ok_or(Error::NotEncoded),
        }
    }

    /// Gets the number of output literals in the totalizer
    ///
    /// This will only differ from [`Self::n_lits`] if the encoding has an offset
    #[must_use]
    pub fn n_output_lits(&self) -> usize {
        match self.root {
            Some(root) => self.db[root].len() - self.offset,
            None => 0,
        }
    }

    /// From an assignment to the input literals, generates an assignment over the totalizer
    /// variables following strict semantics, i.e., `sum >= k <-> olit`
    ///
    /// # Panics
    ///
    /// If `assign` does not assign all input literals
    pub fn strictly_extend_assignment<'slf>(
        &'slf self,
        assign: &'slf crate::types::Assignment,
    ) -> std::iter::Flatten<std::option::IntoIter<totdb::AssignIter<'slf>>> {
        self.root
            .map(|root| self.db.strictly_extend_assignment(root, assign))
            .into_iter()
            .flatten()
    }
}

impl Encode for DbTotalizer {
    fn n_lits(&self) -> usize {
        self.lit_buffer.len()
            + match self.root {
                Some(id) => self.db[id].len(),
                None => 0,
            }
    }
}

impl EncodeIncremental for DbTotalizer {
    fn reserve(&mut self, var_manager: &mut dyn ManageVars) {
        self.extend_tree();
        if let Some(root) = self.root {
            self.db.reserve_vars(root, var_manager);
        }
    }
}

impl BoundUpper for DbTotalizer {
    fn encode_ub<Col, R>(
        &mut self,
        range: R,
        collector: &mut Col,
        var_manager: &mut dyn ManageVars,
    ) -> Result<(), crate::OutOfMemory>
    where
        Col: CollectClauses,
        R: RangeBounds<usize>,
    {
        self.db.reset_encoded(totdb::Semantics::If);
        self.encode_ub_change(range, collector, var_manager)
    }

    fn enforce_ub(&self, ub: usize) -> Result<Vec<Lit>, Error> {
        if ub >= self.n_lits() - self.offset {
            return Ok(vec![]);
        }
        if !self.lit_buffer.is_empty() {
            return Err(Error::NotEncoded);
        }
        if let Some(id) = self.root {
            match &self.db[id] {
                totdb::Node::Leaf(lit) => {
                    debug_assert_eq!(ub, self.offset);
                    return Ok(vec![!*lit]);
                }
                totdb::Node::Unit(node) => {
                    if let totdb::LitData::Lit {
                        lit,
                        semantics: Some(semantics),
                    } = node.lits[ub + self.offset]
                    {
                        if semantics.has_if() {
                            return Ok(vec![!lit]);
                        }
                    }
                }
                totdb::Node::General(_) | totdb::Node::Dummy => unreachable!(),
            }
        }
        Err(Error::NotEncoded)
    }
}

impl BoundUpperIncremental for DbTotalizer {
    fn encode_ub_change<Col, R>(
        &mut self,
        range: R,
        collector: &mut Col,
        var_manager: &mut dyn ManageVars,
    ) -> Result<(), crate::OutOfMemory>
    where
        Col: CollectClauses,
        R: RangeBounds<usize>,
    {
        let range = super::prepare_ub_range(self, range);
        let range = range.start..cmp::min(range.end, self.n_lits() - self.offset);
        if range.is_empty() {
            return Ok(());
        }
        self.extend_tree();
        if let Some(id) = self.root {
            let n_vars_before = var_manager.n_used();
            let n_clauses_before = collector.n_clauses();
            for idx in range {
                self.db.define_unweighted(
                    id,
                    idx + self.offset,
                    totdb::Semantics::If,
                    collector,
                    var_manager,
                )?;
            }
            self.n_clauses += collector.n_clauses() - n_clauses_before;
            self.n_vars += var_manager.n_used() - n_vars_before;
        };
        Ok(())
    }
}

impl BoundLower for DbTotalizer {
    fn encode_lb<Col, R>(
        &mut self,
        range: R,
        collector: &mut Col,
        var_manager: &mut dyn ManageVars,
    ) -> Result<(), crate::OutOfMemory>
    where
        Col: CollectClauses,
        R: RangeBounds<usize>,
    {
        self.db.reset_encoded(totdb::Semantics::OnlyIf);
        self.encode_lb_change(range, collector, var_manager)
    }

    fn enforce_lb(&self, lb: usize) -> Result<Vec<Lit>, Error> {
        if lb <= self.offset {
            return Ok(vec![]);
        }
        if lb > self.n_lits() + self.offset {
            return Err(Error::Unsat);
        }
        if !self.lit_buffer.is_empty() {
            return Err(Error::NotEncoded);
        }
        if let Some(id) = self.root {
            match &self.db[id] {
                totdb::Node::Leaf(lit) => {
                    debug_assert_eq!(lb, 1);
                    return Ok(vec![*lit]);
                }
                totdb::Node::Unit(node) => {
                    if let totdb::LitData::Lit {
                        lit,
                        semantics: Some(semantics),
                    } = node.lits[lb - 1 + self.offset]
                    {
                        if semantics.has_only_if() {
                            return Ok(vec![lit]);
                        }
                    }
                }
                totdb::Node::General(_) | totdb::Node::Dummy => unreachable!(),
            }
        }
        Err(Error::NotEncoded)
    }
}

impl BoundLowerIncremental for DbTotalizer {
    fn encode_lb_change<Col, R>(
        &mut self,
        range: R,
        collector: &mut Col,
        var_manager: &mut dyn ManageVars,
    ) -> Result<(), crate::OutOfMemory>
    where
        Col: CollectClauses,
        R: RangeBounds<usize>,
    {
        let range = super::prepare_lb_range(self, range);
        let range = range.start..cmp::min(range.end, self.n_lits() - self.offset + 1);
        if range.is_empty() {
            return Ok(());
        }
        self.extend_tree();
        if let Some(id) = self.root {
            let n_vars_before = var_manager.n_used();
            let n_clauses_before = collector.n_clauses();
            for idx in range {
                self.db.define_unweighted(
                    id,
                    idx - 1 + self.offset,
                    totdb::Semantics::OnlyIf,
                    collector,
                    var_manager,
                )?;
            }
            self.n_clauses += collector.n_clauses() - n_clauses_before;
            self.n_vars += var_manager.n_used() - n_vars_before;
        };
        Ok(())
    }
}

impl EncodeStats for DbTotalizer {
    fn n_clauses(&self) -> usize {
        self.n_clauses
    }

    fn n_vars(&self) -> u32 {
        self.n_vars
    }
}

impl From<Vec<Lit>> for DbTotalizer {
    fn from(lits: Vec<Lit>) -> Self {
        Self {
            lit_buffer: lits,
            root: None,
            n_vars: 0,
            n_clauses: 0,
            db: totdb::Db::default(),
            offset: 0,
        }
    }
}

impl FromIterator<Lit> for DbTotalizer {
    fn from_iter<T: IntoIterator<Item = Lit>>(iter: T) -> Self {
        Self {
            lit_buffer: Vec::from_iter(iter),
            root: None,
            n_vars: 0,
            n_clauses: 0,
            db: totdb::Db::default(),
            offset: 0,
        }
    }
}

impl Extend<Lit> for DbTotalizer {
    fn extend<T: IntoIterator<Item = Lit>>(&mut self, iter: T) {
        self.lit_buffer.extend(iter);
    }
}

<<<<<<< HEAD
#[cfg(feature = "proof-logging")]
impl super::cert::BoundUpper for DbTotalizer {
    fn encode_ub_cert<Col, R, W>(
        &mut self,
        range: R,
        collector: &mut Col,
        var_manager: &mut dyn ManageVars,
        proof: &mut pigeons::Proof<W>,
    ) -> anyhow::Result<()>
=======
/// A totalizer adder node
#[derive(Debug, Clone, PartialEq, Eq)]
#[cfg_attr(feature = "serde", derive(serde::Serialize, serde::Deserialize))]
#[repr(transparent)]
#[cfg(not(feature = "internals"))]
pub struct Node(pub(in crate::encodings) INode);

/// A totalizer adder node
///
/// The internal node [`INode`] representation is only accessible on crate feature `internals`.
#[derive(Debug, Clone, PartialEq, Eq)]
#[cfg_attr(feature = "serde", derive(serde::Serialize, serde::Deserialize))]
#[repr(transparent)]
#[cfg(feature = "internals")]
pub struct Node(pub INode);

impl From<INode> for Node {
    fn from(value: INode) -> Self {
        Self(value)
    }
}

/// The internal totalizer node type
#[derive(Debug, Clone, PartialEq, Eq)]
#[cfg_attr(feature = "internals", visibility::make(pub))]
#[cfg_attr(feature = "serde", derive(serde::Serialize, serde::Deserialize))]
pub(in crate::encodings) enum INode {
    /// An input literal, i.e., a leaf of the tree
    Leaf(Lit),
    /// An internal node with unit weight
    Unit(UnitNode),
    /// An internal weighted node
    General(GeneralNode),
    /// A dummy node to patch in another structure later on
    Dummy,
}

impl NodeLike for Node {
    type ValIter = std::iter::Chain<Range<usize>, std::vec::IntoIter<usize>>;

    fn is_leaf(&self) -> bool {
        matches!(self.0, INode::Leaf(_))
    }

    fn max_val(&self) -> usize {
        match &self.0 {
            INode::Leaf(_) => 1,
            INode::Unit(node) => node.lits.len(),
            INode::General(node) => node.max_val,
            INode::Dummy => 0,
        }
    }

    fn len(&self) -> usize {
        match &self.0 {
            INode::Leaf(_) => 1,
            INode::Unit(node) => node.lits.len(),
            INode::General(node) => node.lits.len(),
            INode::Dummy => 0,
        }
    }

    fn vals<R>(&self, range: R) -> Self::ValIter
>>>>>>> 7d61e0f1
    where
        Col: crate::encodings::CollectCertClauses,
        R: RangeBounds<usize>,
        W: std::io::Write,
    {
        use super::cert::BoundUpperIncremental;
        self.db.reset_encoded(totdb::Semantics::If);
        self.encode_ub_change_cert(range, collector, var_manager, proof)
    }
}

#[cfg(feature = "proof-logging")]
impl super::cert::BoundUpperIncremental for DbTotalizer {
    fn encode_ub_change_cert<Col, R, W>(
        &mut self,
        range: R,
        collector: &mut Col,
        var_manager: &mut dyn ManageVars,
        proof: &mut pigeons::Proof<W>,
    ) -> anyhow::Result<()>
    where
        Col: crate::encodings::CollectCertClauses,
        R: RangeBounds<usize>,
        W: std::io::Write,
    {
<<<<<<< HEAD
        let range = super::prepare_ub_range(self, range);
        let range = range.start..cmp::min(range.end, self.n_lits() - self.offset);
=======
        let general = left.multiplier != right.multiplier
            || matches!(&db[left.id].0, INode::General(_))
            || matches!(&db[right.id].0, INode::General(_));
        if general {
            let lvals: Vec<_> = db[left.id]
                .vals(left.offset()..)
                .map(|val| left.map(val))
                .collect();
            let rvals: Vec<_> = db[right.id]
                .vals(right.offset()..)
                .map(|val| right.map(val))
                .collect();
            return INode::General(GeneralNode::new(
                &lvals,
                &rvals,
                std::cmp::max(db[left.id].depth(), db[right.id].depth()) + 1,
                left,
                right,
            ))
            .into();
        }
        // if both inputs have the same weight, the multiplier should be 1
        debug_assert!(left.multiplier() == 1 && right.multiplier() == 1);
        INode::Unit(UnitNode::new(
            db.con_len(left) + db.con_len(right),
            std::cmp::max(db[left.id].depth(), db[right.id].depth()) + 1,
            left,
            right,
        ))
        .into()
    }

    fn leaf(lit: Lit) -> Self {
        INode::Leaf(lit).into()
    }
}

impl Node {
    /// Panic-safe version of literal indexing
    #[must_use]
    pub fn lit(&self, val: usize) -> Option<&Lit> {
        match &self.0 {
            INode::Leaf(lit, ..) => {
                if val != 1 {
                    return None;
                }
                Some(lit)
            }
            INode::Unit(node) => node.lit(val),
            INode::General(node) => node.lit(val),
            INode::Dummy => None,
        }
    }

    /// Checks if a given output value is positively encoded
    #[must_use]
    pub fn encoded_pos(&self, val: usize) -> bool {
        match &self.0 {
            INode::Leaf(..) => {
                if val != 1 {
                    return false;
                }
                true
            }
            INode::Unit(node) => node.encoded_pos(val),
            INode::General(node) => node.encoded_pos(val),
            INode::Dummy => true,
        }
    }

    /// Returns the internal node and panics if the node is not a unit
    pub(crate) fn unit(&self) -> &UnitNode {
        match &self.0 {
            INode::Unit(node) => node,
            _ => panic!("called `unit` on non-unit node"),
        }
    }

    /// Returns the internal node and panics if the node is not a unit
    pub(crate) fn mut_unit(&mut self) -> &mut UnitNode {
        match &mut self.0 {
            INode::Unit(node) => node,
            _ => panic!("called `unit` on non-unit node"),
        }
    }

    /// Returns the internal node and panics if the node is not general
    pub(crate) fn mut_general(&mut self) -> &mut GeneralNode {
        match &mut self.0 {
            INode::General(node) => node,
            _ => panic!("called `unit` on non-general node"),
        }
    }

    /// Adjusts the connections of the node to draining a range of nodes. If the
    /// nodes references a nodes within the drained range, it returns that
    /// [`NodeId`] as an Error.
    #[allow(dead_code)]
    fn drain(&mut self, range: Range<NodeId>) -> Result<(), NodeId> {
        match &mut self.0 {
            INode::Leaf(_) | INode::Dummy => Ok(()),
            INode::Unit(UnitNode { left, right, .. })
            | INode::General(GeneralNode { left, right, .. }) => {
                if range.contains(&left.id) {
                    return Err(left.id);
                }
                if range.contains(&right.id) {
                    return Err(right.id);
                }
                if left.id >= range.end {
                    left.id -= range.end - range.start;
                }
                if right.id >= range.end {
                    right.id -= range.end - range.start;
                }
                Ok(())
            }
        }
    }
}

/// Access to output literals. Panics if the literal has not been reserved yet.
/// The index is the output literal _value_, not it's index.
impl Index<usize> for Node {
    type Output = Lit;

    fn index(&self, val: usize) -> &Self::Output {
        self.lit(val).unwrap()
    }
}

/// An internal node of the totalizer
#[derive(Debug, Clone, PartialEq, Eq)]
#[cfg_attr(feature = "serde", derive(serde::Serialize, serde::Deserialize))]
pub struct UnitNode {
    pub(crate) lits: Vec<LitData>,
    pub(crate) depth: usize,
    pub(crate) left: NodeCon,
    pub(crate) right: NodeCon,
}

impl UnitNode {
    fn new(len: usize, depth: usize, left: NodeCon, right: NodeCon) -> Self {
        // Length of node can never change
        let mut lits = vec![];
        lits.reserve_exact(len);
        (0..len).for_each(|_| lits.push(LitData::default()));
        Self {
            lits,
            depth,
            left,
            right,
        }
    }

    /// Panic-safe version of literal indexing
    #[inline]
    #[must_use]
    pub fn lit(&self, val: usize) -> Option<&Lit> {
        self.lits[val - 1].lit()
    }

    /// Checks if a given value is positively encoded
    #[inline]
    #[must_use]
    pub fn encoded_pos(&self, val: usize) -> bool {
        self.lits[val - 1].encoded_pos()
    }
}

impl Index<usize> for UnitNode {
    type Output = Lit;

    fn index(&self, index: usize) -> &Self::Output {
        self.lit(index).unwrap()
    }
}

/// An internal _general_ (weighted) node
#[derive(Debug, Clone, PartialEq, Eq)]
#[cfg_attr(feature = "serde", derive(serde::Serialize, serde::Deserialize))]
pub struct GeneralNode {
    pub(crate) lits: BTreeMap<usize, LitData>,
    pub(crate) depth: usize,
    pub(crate) max_val: usize,
    pub(crate) left: NodeCon,
    pub(crate) right: NodeCon,
}

impl GeneralNode {
    fn new(lvals: &[usize], rvals: &[usize], depth: usize, left: NodeCon, right: NodeCon) -> Self {
        let mut lits: BTreeMap<_, _> = lvals.iter().map(|&val| (val, LitData::default())).collect();
        for val in rvals {
            if !lits.contains_key(val) {
                lits.insert(*val, LitData::default());
            }
        }
        let mut max_val = 0;
        for lval in lvals {
            for rval in rvals {
                let val = lval + rval;
                max_val = val;
                lits.entry(val).or_insert_with(LitData::default);
            }
        }
        Self {
            lits,
            depth,
            max_val,
            left,
            right,
        }
    }

    /// Panic-safe version of literal indexing
    #[must_use]
    pub fn lit(&self, val: usize) -> Option<&Lit> {
        self.lits.get(&val).and_then(|dat| dat.lit())
    }

    /// Checks if a given value is positively encoded
    #[inline]
    #[must_use]
    pub fn encoded_pos(&self, val: usize) -> bool {
        self.lits.get(&val).is_some_and(LitData::encoded_pos)
    }
}

/// Data associated with an output literal in a [`Node`]
#[derive(Debug, Default, Clone, PartialEq, Eq)]
#[cfg_attr(feature = "serde", derive(serde::Serialize, serde::Deserialize))]
pub(crate) enum LitData {
    #[default]
    None,
    Lit {
        lit: Lit,
        enc_pos: bool,
        // needed when getting around to implement lower bounding
        // enc_neg: bool,
    },
}

impl LitData {
    fn new_lit(lit: Lit) -> Self {
        LitData::Lit {
            lit,
            enc_pos: false,
        }
    }

    #[inline]
    fn lit(&self) -> Option<&Lit> {
        match self {
            LitData::None => None,
            LitData::Lit { lit, .. } => Some(lit),
        }
    }

    #[inline]
    fn encoded_pos(&self) -> bool {
        match self {
            LitData::None => false,
            LitData::Lit { enc_pos, .. } => *enc_pos,
        }
    }
}

/// A totalizer database
#[derive(Default, Clone)]
#[cfg_attr(feature = "internals", visibility::make(pub))]
#[cfg_attr(docsrs, doc(cfg(feature = "internals")))]
#[cfg_attr(feature = "serde", derive(serde::Serialize, serde::Deserialize))]
pub(in crate::encodings) struct TotDb {
    /// The node database of the totalizer
    nodes: Vec<Node>,
    /// Mapping literals to leaf nodes
    lookup_leaf: RsHashMap<Lit, NodeId>,
    /// Dummy Node ID
    dummy_id: Option<NodeId>,
}

impl NodeById for TotDb {
    type Node = Node;

    fn insert(&mut self, node: Self::Node) -> NodeId {
        match node.0 {
            INode::Leaf(lit) => {
                if let Some(&id) = self.lookup_leaf.get(&lit) {
                    return id;
                }
                self.lookup_leaf.insert(lit, NodeId(self.nodes.len()));
            }
            INode::Dummy => {
                if let Some(id) = self.dummy_id {
                    return id;
                }
                self.dummy_id = Some(NodeId(self.nodes.len()));
            }
            _ => (),
        }
        self.nodes.push(node);
        NodeId(self.nodes.len() - 1)
    }

    type Iter<'own> = std::slice::Iter<'own, Node>;

    fn iter(&self) -> Self::Iter<'_> {
        self.nodes.iter()
    }

    fn len(&self) -> usize {
        self.nodes.len()
    }

    type Drain<'own> = std::vec::Drain<'own, Node>;

    fn drain<R: RangeBounds<NodeId>>(&mut self, range: R) -> Result<Self::Drain<'_>, DrainError> {
        let range = match range.start_bound() {
            Bound::Included(id) => *id,
            Bound::Excluded(id) => id + 1,
            Bound::Unbounded => NodeId(0),
        }..match range.end_bound() {
            Bound::Included(id) => id + 1,
            Bound::Excluded(id) => *id,
            Bound::Unbounded => NodeId(self.nodes.len()),
        };
>>>>>>> 7d61e0f1
        if range.is_empty() {
            return Ok(());
        }
        self.extend_tree();
        if let Some(id) = self.root {
            let mut leafs = vec![crate::lit![0]; self.db[id].n_leafs()];
            let mut leafs_init = false;
            let n_vars_before = var_manager.n_used();
            let n_clauses_before = collector.n_clauses();
            for idx in range {
                (_, leafs_init) = self.db.define_unweighted_cert(
                    id,
                    idx + self.offset,
                    totdb::Semantics::If,
                    collector,
                    var_manager,
                    proof,
                    (&mut leafs, leafs_init, false),
                )?;
            }
            self.n_clauses += collector.n_clauses() - n_clauses_before;
            self.n_vars += var_manager.n_used() - n_vars_before;
        };
        Ok(())
    }
}

#[cfg(feature = "proof-logging")]
impl super::cert::BoundLower for DbTotalizer {
    fn encode_lb_cert<Col, R, W>(
        &mut self,
        range: R,
        collector: &mut Col,
        var_manager: &mut dyn ManageVars,
        proof: &mut pigeons::Proof<W>,
    ) -> anyhow::Result<()>
    where
        Col: crate::encodings::CollectCertClauses,
        R: RangeBounds<usize>,
        W: std::io::Write,
    {
        use super::cert::BoundLowerIncremental;
        self.db.reset_encoded(totdb::Semantics::OnlyIf);
        self.encode_lb_change_cert(range, collector, var_manager, proof)
    }
}

#[cfg(feature = "proof-logging")]
impl super::cert::BoundLowerIncremental for DbTotalizer {
    fn encode_lb_change_cert<Col, R, W>(
        &mut self,
        range: R,
        collector: &mut Col,
        var_manager: &mut dyn ManageVars,
        proof: &mut pigeons::Proof<W>,
    ) -> anyhow::Result<()>
    where
        Col: crate::encodings::CollectCertClauses,
        R: RangeBounds<usize>,
        W: std::io::Write,
    {
        let range = super::prepare_lb_range(self, range);
        let range = range.start..cmp::min(range.end, self.n_lits() - self.offset + 1);
        if range.is_empty() {
            return Ok(());
        }
        self.extend_tree();
        if let Some(id) = self.root {
            let mut leafs = vec![crate::lit![0]; self.db[id].n_leafs()];
            let mut leafs_init = false;
            let n_vars_before = var_manager.n_used();
            let n_clauses_before = collector.n_clauses();
            for idx in range {
                (_, leafs_init) = self.db.define_unweighted_cert(
                    id,
                    idx - 1 + self.offset,
                    totdb::Semantics::OnlyIf,
                    collector,
                    var_manager,
                    proof,
                    (&mut leafs, leafs_init, false),
                )?;
            }
            self.n_clauses += collector.n_clauses() - n_clauses_before;
            self.n_vars += var_manager.n_used() - n_vars_before;
        };
        Ok(())
    }
}

/// Totalizer encoding types that do not own but reference their [`totdb::Db`]
#[cfg(feature = "internals")]
pub mod referenced {
    use std::cell::RefCell;

    use crate::{
        encodings::{
            card::{BoundUpper, BoundUpperIncremental, Encode, EncodeIncremental},
            nodedb::{NodeId, NodeLike},
            totdb, CollectClauses, Error,
        },
        instances::ManageVars,
        types::Lit,
    };

    /// Implementation of the binary adder tree totalizer encoding \[1\].
    /// The implementation is incremental as extended in \[2\].
    /// This uses a _mutable reference_ to a totalizer database.
    ///
    /// # References
    ///
    /// - \[1\] Olivier Bailleux and Yacine Boufkhad: _Efficient CNF Encoding of Boolean Cardinality Constraints_, CP 2003.
    /// - \[2\] Ruben Martins and Saurabh Joshi and Vasco Manquinho and Ines Lynce: _Incremental Cardinality Constraints for MaxSAT_, CP 2014.
    pub struct Tot<'totdb> {
        /// The root of the tree, if constructed
        root: NodeId,
        /// The node database of the totalizer
        db: &'totdb mut totdb::Db,
    }

    /// Implementation of the binary adder tree totalizer encoding \[1\].
    /// The implementation is incremental as extended in \[2\].
    /// This uses a [`RefCell`] to a totalizer database.
    ///
    /// # References
    ///
    /// - \[1\] Olivier Bailleux and Yacine Boufkhad: _Efficient CNF Encoding of Boolean Cardinality Constraints_, CP 2003.
    /// - \[2\] Ruben Martins and Saurabh Joshi and Vasco Manquinho and Ines Lynce: _Incremental Cardinality Constraints for MaxSAT_, CP 2014.
    pub struct TotCell<'totdb> {
        /// The root of the tree, if constructed
        root: NodeId,
        /// The node database of the totalizer
        db: &'totdb RefCell<&'totdb mut totdb::Db>,
    }

    impl<'totdb> Tot<'totdb> {
        /// Constructs a new Totalizer encoding referencing a totalizer database
        pub fn new(root: NodeId, db: &'totdb mut totdb::Db) -> Self {
            Self { root, db }
        }

        /// Gets the maximum depth of the tree
        #[must_use]
        pub fn depth(&self) -> usize {
            self.db[self.root].depth()
        }
    }

    impl<'totdb> TotCell<'totdb> {
        /// Constructs a new Totalizer encoding referencing a totalizer database
        pub fn new(root: NodeId, db: &'totdb RefCell<&'totdb mut totdb::Db>) -> Self {
            Self { root, db }
        }

        /// Gets the maximum depth of the tree
        #[must_use]
        pub fn depth(&self) -> usize {
            self.db.borrow()[self.root].depth()
        }
    }

    impl Encode for Tot<'_> {
        fn n_lits(&self) -> usize {
            self.db[self.root].len()
        }
    }

    impl Encode for TotCell<'_> {
        fn n_lits(&self) -> usize {
            self.db.borrow()[self.root].len()
        }
    }

    impl EncodeIncremental for Tot<'_> {
        fn reserve(&mut self, var_manager: &mut dyn ManageVars) {
            self.db.reserve_vars(self.root, var_manager);
        }
    }

    impl EncodeIncremental for TotCell<'_> {
        fn reserve(&mut self, var_manager: &mut dyn ManageVars) {
            self.db.borrow_mut().reserve_vars(self.root, var_manager);
        }
    }

    impl BoundUpper for Tot<'_> {
        fn encode_ub<Col, R>(
            &mut self,
            range: R,
            collector: &mut Col,
            var_manager: &mut dyn ManageVars,
        ) -> Result<(), crate::OutOfMemory>
        where
            Col: CollectClauses,
            R: std::ops::RangeBounds<usize>,
        {
            self.db.reset_encoded(totdb::Semantics::If);
            self.encode_ub_change(range, collector, var_manager)
        }

        fn enforce_ub(&self, ub: usize) -> Result<Vec<Lit>, Error> {
            if ub >= self.n_lits() {
                return Ok(vec![]);
            }
            match &self.db[self.root] {
                totdb::Node::Leaf(lit) => {
                    debug_assert_eq!(ub, 0);
                    return Ok(vec![!*lit]);
                }
                totdb::Node::Unit(node) => {
                    if let totdb::LitData::Lit {
                        lit,
                        semantics: Some(semantics),
                    } = node.lits[ub]
                    {
                        if semantics.has_if() {
                            return Ok(vec![!lit]);
                        }
                    }
                }
                totdb::Node::General(_) | totdb::Node::Dummy => unreachable!(),
            }
            Err(Error::NotEncoded)
        }
    }

    impl BoundUpper for TotCell<'_> {
        fn encode_ub<Col, R>(
            &mut self,
            range: R,
            collector: &mut Col,
            var_manager: &mut dyn ManageVars,
        ) -> Result<(), crate::OutOfMemory>
        where
            Col: CollectClauses,
            R: std::ops::RangeBounds<usize>,
        {
            self.db.borrow_mut().reset_encoded(totdb::Semantics::If);
            self.encode_ub_change(range, collector, var_manager)
        }

        fn enforce_ub(&self, ub: usize) -> Result<Vec<Lit>, Error> {
            if ub >= self.n_lits() {
                return Ok(vec![]);
            }
            match &self.db.borrow()[self.root] {
                totdb::Node::Leaf(lit) => {
                    debug_assert_eq!(ub, 0);
                    return Ok(vec![!*lit]);
                }
                totdb::Node::Unit(node) => {
                    if let totdb::LitData::Lit {
                        lit,
                        semantics: Some(semantics),
                    } = node.lits[ub]
                    {
                        if semantics.has_if() {
                            return Ok(vec![!lit]);
                        }
                    }
                }
                totdb::Node::General(_) | totdb::Node::Dummy => unreachable!(),
            }
            Err(Error::NotEncoded)
        }
    }

    impl BoundUpperIncremental for Tot<'_> {
        fn encode_ub_change<Col, R>(
            &mut self,
            range: R,
            collector: &mut Col,
            var_manager: &mut dyn ManageVars,
        ) -> Result<(), crate::OutOfMemory>
        where
            Col: CollectClauses,
            R: std::ops::RangeBounds<usize>,
        {
            let range = super::super::prepare_ub_range(self, range);
            if range.is_empty() {
                return Ok(());
            }
            for idx in range {
                self.db.define_unweighted(
                    self.root,
                    idx,
                    totdb::Semantics::If,
                    collector,
                    var_manager,
                )?;
            }
            Ok(())
        }
    }

    impl BoundUpperIncremental for TotCell<'_> {
        fn encode_ub_change<Col, R>(
            &mut self,
            range: R,
            collector: &mut Col,
            var_manager: &mut dyn ManageVars,
        ) -> Result<(), crate::OutOfMemory>
        where
            Col: CollectClauses,
            R: std::ops::RangeBounds<usize>,
        {
            let range = super::super::prepare_ub_range(self, range);
            if range.is_empty() {
                return Ok(());
            }
            for idx in range {
                self.db.borrow_mut().define_unweighted(
                    self.root,
                    idx,
                    totdb::Semantics::If,
                    collector,
                    var_manager,
                )?;
            }
            Ok(())
        }
    }
}

#[cfg(test)]
mod tests {
    use super::DbTotalizer;
    use crate::{
        encodings::{
            card::{BoundUpper, BoundUpperIncremental, EncodeIncremental},
            EncodeStats, Error,
        },
        instances::{BasicVarManager, Cnf, ManageVars},
        lit, var,
    };

    #[test]
    fn functions() {
        let mut tot = DbTotalizer::default();
        tot.extend(vec![lit![0], lit![1], lit![2], lit![3]]);
        assert_eq!(tot.enforce_ub(2), Err(Error::NotEncoded));
        let mut var_manager = BasicVarManager::default();
        var_manager.increase_next_free(var![4]);
        let mut cnf = Cnf::new();
        tot.encode_ub(0..5, &mut cnf, &mut var_manager).unwrap();
        assert_eq!(tot.depth(), 3);
        println!("len: {}, {:?}", cnf.len(), cnf);
        assert_eq!(cnf.len(), 14);
        assert_eq!(tot.n_clauses(), 14);
        assert_eq!(tot.n_vars(), 8);
        assert_eq!(tot.enforce_ub(2).unwrap().len(), 1);
    }

    #[test]
    fn functions_min_rhs() {
        let mut tot = DbTotalizer::default();
        tot.extend(vec![lit![0], lit![1], lit![2], lit![3]]);
        let mut var_manager = BasicVarManager::default();
        var_manager.increase_next_free(var![4]);
        let mut cnf = Cnf::new();
        tot.encode_ub(3..4, &mut cnf, &mut var_manager).unwrap();
        assert_eq!(tot.depth(), 3);
        assert_eq!(cnf.len(), 3);
        assert_eq!(cnf.len(), tot.n_clauses());
    }

    #[test]
    fn incremental_building_ub() {
        let mut tot1 = DbTotalizer::default();
        tot1.extend(vec![lit![0], lit![1], lit![2], lit![3]]);
        let mut var_manager = BasicVarManager::default();
        var_manager.increase_next_free(var![4]);
        let mut cnf1 = Cnf::new();
        tot1.encode_ub(0..5, &mut cnf1, &mut var_manager).unwrap();
        let mut tot2 = DbTotalizer::default();
        tot2.extend(vec![lit![0], lit![1], lit![2], lit![3]]);
        let mut var_manager = BasicVarManager::default();
        var_manager.increase_next_free(var![4]);
        let mut cnf2 = Cnf::new();
        tot2.encode_ub(0..3, &mut cnf2, &mut var_manager).unwrap();
        tot2.encode_ub_change(0..5, &mut cnf2, &mut var_manager)
            .unwrap();
        assert_eq!(cnf1.len(), cnf2.len());
        assert_eq!(cnf1.len(), tot1.n_clauses());
        assert_eq!(cnf2.len(), tot2.n_clauses());
    }

    #[test]
    fn reserve() {
        let mut tot = DbTotalizer::default();
        tot.extend(vec![lit![0], lit![1], lit![2], lit![3]]);
        let mut var_manager = BasicVarManager::from_next_free(var![4]);
        tot.reserve(&mut var_manager);
        assert_eq!(var_manager.n_used(), 12);
        let mut cnf = Cnf::new();
        tot.encode_ub(0..3, &mut cnf, &mut var_manager).unwrap();
        assert_eq!(var_manager.n_used(), 12);
    }
}<|MERGE_RESOLUTION|>--- conflicted
+++ resolved
@@ -29,12 +29,8 @@
 ///     Constraints_, CP 2003.
 /// - \[2\] Ruben Martins and Saurabh Joshi and Vasco Manquinho and Ines Lynce: _Incremental
 ///     Cardinality Constraints for MaxSAT_, CP 2014.
-<<<<<<< HEAD
 #[derive(Default, Debug)]
-=======
-#[derive(Default)]
 #[cfg_attr(feature = "serde", derive(serde::Serialize, serde::Deserialize))]
->>>>>>> 7d61e0f1
 pub struct DbTotalizer {
     /// Literals added but not yet in the encoding
     lit_buffer: Vec<Lit>,
@@ -358,7 +354,6 @@
     }
 }
 
-<<<<<<< HEAD
 #[cfg(feature = "proof-logging")]
 impl super::cert::BoundUpper for DbTotalizer {
     fn encode_ub_cert<Col, R, W>(
@@ -368,71 +363,6 @@
         var_manager: &mut dyn ManageVars,
         proof: &mut pigeons::Proof<W>,
     ) -> anyhow::Result<()>
-=======
-/// A totalizer adder node
-#[derive(Debug, Clone, PartialEq, Eq)]
-#[cfg_attr(feature = "serde", derive(serde::Serialize, serde::Deserialize))]
-#[repr(transparent)]
-#[cfg(not(feature = "internals"))]
-pub struct Node(pub(in crate::encodings) INode);
-
-/// A totalizer adder node
-///
-/// The internal node [`INode`] representation is only accessible on crate feature `internals`.
-#[derive(Debug, Clone, PartialEq, Eq)]
-#[cfg_attr(feature = "serde", derive(serde::Serialize, serde::Deserialize))]
-#[repr(transparent)]
-#[cfg(feature = "internals")]
-pub struct Node(pub INode);
-
-impl From<INode> for Node {
-    fn from(value: INode) -> Self {
-        Self(value)
-    }
-}
-
-/// The internal totalizer node type
-#[derive(Debug, Clone, PartialEq, Eq)]
-#[cfg_attr(feature = "internals", visibility::make(pub))]
-#[cfg_attr(feature = "serde", derive(serde::Serialize, serde::Deserialize))]
-pub(in crate::encodings) enum INode {
-    /// An input literal, i.e., a leaf of the tree
-    Leaf(Lit),
-    /// An internal node with unit weight
-    Unit(UnitNode),
-    /// An internal weighted node
-    General(GeneralNode),
-    /// A dummy node to patch in another structure later on
-    Dummy,
-}
-
-impl NodeLike for Node {
-    type ValIter = std::iter::Chain<Range<usize>, std::vec::IntoIter<usize>>;
-
-    fn is_leaf(&self) -> bool {
-        matches!(self.0, INode::Leaf(_))
-    }
-
-    fn max_val(&self) -> usize {
-        match &self.0 {
-            INode::Leaf(_) => 1,
-            INode::Unit(node) => node.lits.len(),
-            INode::General(node) => node.max_val,
-            INode::Dummy => 0,
-        }
-    }
-
-    fn len(&self) -> usize {
-        match &self.0 {
-            INode::Leaf(_) => 1,
-            INode::Unit(node) => node.lits.len(),
-            INode::General(node) => node.lits.len(),
-            INode::Dummy => 0,
-        }
-    }
-
-    fn vals<R>(&self, range: R) -> Self::ValIter
->>>>>>> 7d61e0f1
     where
         Col: crate::encodings::CollectCertClauses,
         R: RangeBounds<usize>,
@@ -458,337 +388,8 @@
         R: RangeBounds<usize>,
         W: std::io::Write,
     {
-<<<<<<< HEAD
         let range = super::prepare_ub_range(self, range);
         let range = range.start..cmp::min(range.end, self.n_lits() - self.offset);
-=======
-        let general = left.multiplier != right.multiplier
-            || matches!(&db[left.id].0, INode::General(_))
-            || matches!(&db[right.id].0, INode::General(_));
-        if general {
-            let lvals: Vec<_> = db[left.id]
-                .vals(left.offset()..)
-                .map(|val| left.map(val))
-                .collect();
-            let rvals: Vec<_> = db[right.id]
-                .vals(right.offset()..)
-                .map(|val| right.map(val))
-                .collect();
-            return INode::General(GeneralNode::new(
-                &lvals,
-                &rvals,
-                std::cmp::max(db[left.id].depth(), db[right.id].depth()) + 1,
-                left,
-                right,
-            ))
-            .into();
-        }
-        // if both inputs have the same weight, the multiplier should be 1
-        debug_assert!(left.multiplier() == 1 && right.multiplier() == 1);
-        INode::Unit(UnitNode::new(
-            db.con_len(left) + db.con_len(right),
-            std::cmp::max(db[left.id].depth(), db[right.id].depth()) + 1,
-            left,
-            right,
-        ))
-        .into()
-    }
-
-    fn leaf(lit: Lit) -> Self {
-        INode::Leaf(lit).into()
-    }
-}
-
-impl Node {
-    /// Panic-safe version of literal indexing
-    #[must_use]
-    pub fn lit(&self, val: usize) -> Option<&Lit> {
-        match &self.0 {
-            INode::Leaf(lit, ..) => {
-                if val != 1 {
-                    return None;
-                }
-                Some(lit)
-            }
-            INode::Unit(node) => node.lit(val),
-            INode::General(node) => node.lit(val),
-            INode::Dummy => None,
-        }
-    }
-
-    /// Checks if a given output value is positively encoded
-    #[must_use]
-    pub fn encoded_pos(&self, val: usize) -> bool {
-        match &self.0 {
-            INode::Leaf(..) => {
-                if val != 1 {
-                    return false;
-                }
-                true
-            }
-            INode::Unit(node) => node.encoded_pos(val),
-            INode::General(node) => node.encoded_pos(val),
-            INode::Dummy => true,
-        }
-    }
-
-    /// Returns the internal node and panics if the node is not a unit
-    pub(crate) fn unit(&self) -> &UnitNode {
-        match &self.0 {
-            INode::Unit(node) => node,
-            _ => panic!("called `unit` on non-unit node"),
-        }
-    }
-
-    /// Returns the internal node and panics if the node is not a unit
-    pub(crate) fn mut_unit(&mut self) -> &mut UnitNode {
-        match &mut self.0 {
-            INode::Unit(node) => node,
-            _ => panic!("called `unit` on non-unit node"),
-        }
-    }
-
-    /// Returns the internal node and panics if the node is not general
-    pub(crate) fn mut_general(&mut self) -> &mut GeneralNode {
-        match &mut self.0 {
-            INode::General(node) => node,
-            _ => panic!("called `unit` on non-general node"),
-        }
-    }
-
-    /// Adjusts the connections of the node to draining a range of nodes. If the
-    /// nodes references a nodes within the drained range, it returns that
-    /// [`NodeId`] as an Error.
-    #[allow(dead_code)]
-    fn drain(&mut self, range: Range<NodeId>) -> Result<(), NodeId> {
-        match &mut self.0 {
-            INode::Leaf(_) | INode::Dummy => Ok(()),
-            INode::Unit(UnitNode { left, right, .. })
-            | INode::General(GeneralNode { left, right, .. }) => {
-                if range.contains(&left.id) {
-                    return Err(left.id);
-                }
-                if range.contains(&right.id) {
-                    return Err(right.id);
-                }
-                if left.id >= range.end {
-                    left.id -= range.end - range.start;
-                }
-                if right.id >= range.end {
-                    right.id -= range.end - range.start;
-                }
-                Ok(())
-            }
-        }
-    }
-}
-
-/// Access to output literals. Panics if the literal has not been reserved yet.
-/// The index is the output literal _value_, not it's index.
-impl Index<usize> for Node {
-    type Output = Lit;
-
-    fn index(&self, val: usize) -> &Self::Output {
-        self.lit(val).unwrap()
-    }
-}
-
-/// An internal node of the totalizer
-#[derive(Debug, Clone, PartialEq, Eq)]
-#[cfg_attr(feature = "serde", derive(serde::Serialize, serde::Deserialize))]
-pub struct UnitNode {
-    pub(crate) lits: Vec<LitData>,
-    pub(crate) depth: usize,
-    pub(crate) left: NodeCon,
-    pub(crate) right: NodeCon,
-}
-
-impl UnitNode {
-    fn new(len: usize, depth: usize, left: NodeCon, right: NodeCon) -> Self {
-        // Length of node can never change
-        let mut lits = vec![];
-        lits.reserve_exact(len);
-        (0..len).for_each(|_| lits.push(LitData::default()));
-        Self {
-            lits,
-            depth,
-            left,
-            right,
-        }
-    }
-
-    /// Panic-safe version of literal indexing
-    #[inline]
-    #[must_use]
-    pub fn lit(&self, val: usize) -> Option<&Lit> {
-        self.lits[val - 1].lit()
-    }
-
-    /// Checks if a given value is positively encoded
-    #[inline]
-    #[must_use]
-    pub fn encoded_pos(&self, val: usize) -> bool {
-        self.lits[val - 1].encoded_pos()
-    }
-}
-
-impl Index<usize> for UnitNode {
-    type Output = Lit;
-
-    fn index(&self, index: usize) -> &Self::Output {
-        self.lit(index).unwrap()
-    }
-}
-
-/// An internal _general_ (weighted) node
-#[derive(Debug, Clone, PartialEq, Eq)]
-#[cfg_attr(feature = "serde", derive(serde::Serialize, serde::Deserialize))]
-pub struct GeneralNode {
-    pub(crate) lits: BTreeMap<usize, LitData>,
-    pub(crate) depth: usize,
-    pub(crate) max_val: usize,
-    pub(crate) left: NodeCon,
-    pub(crate) right: NodeCon,
-}
-
-impl GeneralNode {
-    fn new(lvals: &[usize], rvals: &[usize], depth: usize, left: NodeCon, right: NodeCon) -> Self {
-        let mut lits: BTreeMap<_, _> = lvals.iter().map(|&val| (val, LitData::default())).collect();
-        for val in rvals {
-            if !lits.contains_key(val) {
-                lits.insert(*val, LitData::default());
-            }
-        }
-        let mut max_val = 0;
-        for lval in lvals {
-            for rval in rvals {
-                let val = lval + rval;
-                max_val = val;
-                lits.entry(val).or_insert_with(LitData::default);
-            }
-        }
-        Self {
-            lits,
-            depth,
-            max_val,
-            left,
-            right,
-        }
-    }
-
-    /// Panic-safe version of literal indexing
-    #[must_use]
-    pub fn lit(&self, val: usize) -> Option<&Lit> {
-        self.lits.get(&val).and_then(|dat| dat.lit())
-    }
-
-    /// Checks if a given value is positively encoded
-    #[inline]
-    #[must_use]
-    pub fn encoded_pos(&self, val: usize) -> bool {
-        self.lits.get(&val).is_some_and(LitData::encoded_pos)
-    }
-}
-
-/// Data associated with an output literal in a [`Node`]
-#[derive(Debug, Default, Clone, PartialEq, Eq)]
-#[cfg_attr(feature = "serde", derive(serde::Serialize, serde::Deserialize))]
-pub(crate) enum LitData {
-    #[default]
-    None,
-    Lit {
-        lit: Lit,
-        enc_pos: bool,
-        // needed when getting around to implement lower bounding
-        // enc_neg: bool,
-    },
-}
-
-impl LitData {
-    fn new_lit(lit: Lit) -> Self {
-        LitData::Lit {
-            lit,
-            enc_pos: false,
-        }
-    }
-
-    #[inline]
-    fn lit(&self) -> Option<&Lit> {
-        match self {
-            LitData::None => None,
-            LitData::Lit { lit, .. } => Some(lit),
-        }
-    }
-
-    #[inline]
-    fn encoded_pos(&self) -> bool {
-        match self {
-            LitData::None => false,
-            LitData::Lit { enc_pos, .. } => *enc_pos,
-        }
-    }
-}
-
-/// A totalizer database
-#[derive(Default, Clone)]
-#[cfg_attr(feature = "internals", visibility::make(pub))]
-#[cfg_attr(docsrs, doc(cfg(feature = "internals")))]
-#[cfg_attr(feature = "serde", derive(serde::Serialize, serde::Deserialize))]
-pub(in crate::encodings) struct TotDb {
-    /// The node database of the totalizer
-    nodes: Vec<Node>,
-    /// Mapping literals to leaf nodes
-    lookup_leaf: RsHashMap<Lit, NodeId>,
-    /// Dummy Node ID
-    dummy_id: Option<NodeId>,
-}
-
-impl NodeById for TotDb {
-    type Node = Node;
-
-    fn insert(&mut self, node: Self::Node) -> NodeId {
-        match node.0 {
-            INode::Leaf(lit) => {
-                if let Some(&id) = self.lookup_leaf.get(&lit) {
-                    return id;
-                }
-                self.lookup_leaf.insert(lit, NodeId(self.nodes.len()));
-            }
-            INode::Dummy => {
-                if let Some(id) = self.dummy_id {
-                    return id;
-                }
-                self.dummy_id = Some(NodeId(self.nodes.len()));
-            }
-            _ => (),
-        }
-        self.nodes.push(node);
-        NodeId(self.nodes.len() - 1)
-    }
-
-    type Iter<'own> = std::slice::Iter<'own, Node>;
-
-    fn iter(&self) -> Self::Iter<'_> {
-        self.nodes.iter()
-    }
-
-    fn len(&self) -> usize {
-        self.nodes.len()
-    }
-
-    type Drain<'own> = std::vec::Drain<'own, Node>;
-
-    fn drain<R: RangeBounds<NodeId>>(&mut self, range: R) -> Result<Self::Drain<'_>, DrainError> {
-        let range = match range.start_bound() {
-            Bound::Included(id) => *id,
-            Bound::Excluded(id) => id + 1,
-            Bound::Unbounded => NodeId(0),
-        }..match range.end_bound() {
-            Bound::Included(id) => id + 1,
-            Bound::Excluded(id) => *id,
-            Bound::Unbounded => NodeId(self.nodes.len()),
-        };
->>>>>>> 7d61e0f1
         if range.is_empty() {
             return Ok(());
         }
