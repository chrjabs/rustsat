//! # Common Types for SAT Solving
//!
//! Common types used throughout the library to guarantee type safety.

use core::ffi::c_int;
use std::{
    fmt,
    ops::{self, Index, IndexMut},
    path::Path,
};

use anyhow::Context;
use thiserror::Error;

pub mod constraints;
pub use constraints::Clause;

use crate::instances::fio::{self, SolverOutput};

/// The hash map to use throughout the library
#[cfg(feature = "fxhash")]
pub type RsHashMap<K, V> = rustc_hash::FxHashMap<K, V>;
/// The hash map to use throughout the library
#[cfg(not(feature = "fxhash"))]
pub type RsHashMap<K, V> = std::collections::HashMap<K, V>;

/// The hash set to use throughout the library
#[cfg(feature = "fxhash")]
pub type RsHashSet<V> = rustc_hash::FxHashSet<V>;
/// The hash set to use throughout the library
#[cfg(not(feature = "fxhash"))]
pub type RsHashSet<V> = std::collections::HashSet<V>;

/// The hasher to use throughout the library
#[cfg(feature = "fxhash")]
pub type RsHasher = rustc_hash::FxHasher;
/// The hasher to use throughout the library
#[cfg(not(feature = "fxhash"))]
pub type RsHasher = std::collections::hash_map::DefaultHasher;

/// Type representing boolean variables in a SAT problem. Variables indexing in
/// RustSAT starts from 0 and the maximum index is `(u32::MAX - 1) / 2`. This is
/// because literals are represented as a single `u32` as well. The memory
/// representation of variables is `u32`.
#[derive(Hash, Eq, PartialEq, PartialOrd, Clone, Copy, Ord)]
#[repr(transparent)]
pub struct Var {
    idx: u32,
}

impl Var {
    /// The maximum index that can be represented.
    pub const MAX_IDX: u32 = (u32::MAX - 1) / 2;

    /// Creates a new variables with a given index.
    /// Indices start from 0.
    ///
    /// # Panics
    ///
    /// If `idx > Var::MAX_IDX`.
    #[must_use]
    pub fn new(idx: u32) -> Var {
        assert!(idx <= Var::MAX_IDX, "variable index too high");
        Var { idx }
    }

    /// Creates a new variables with a given index.
    /// Indices start from 0.
    ///
    /// # Errors
    ///
    /// `TypeError::IdxTooHigh(idx, Var::MAX_IDX)` if `idx > Var::MAX_IDX`.
    pub fn new_with_error(idx: u32) -> Result<Var, TypeError> {
        if idx > Var::MAX_IDX {
            return Err(TypeError::IdxTooHigh(idx, Var::MAX_IDX));
        }
        Ok(Var { idx })
    }

    /// Creates a new variables with a given index.
    /// Indices start from 0.
    /// Does not perform any check on the index, therefore might produce an inconsistent variable.
    /// Only use this for performance reasons if you are sure that `idx <= Var::MAX_IDX`.
    ///
    /// # Safety
    ///
    /// `idx` must be guaranteed to be not higher than `Var::MAX_IDX`
    #[inline]
    #[must_use]
    pub unsafe fn new_unchecked(idx: u32) -> Var {
        debug_assert!(idx <= Var::MAX_IDX);
        Var { idx }
    }

    /// Creates a literal with a given negation from the variable
    ///
    /// # Examples
    ///
    /// ```
    /// # use rustsat::types::{Var,Lit};
    /// let var = Var::new(5);
    /// let lit = Lit::positive(5);
    /// assert_eq!(lit, var.lit(false));
    /// ```
    #[inline]
    #[must_use]
    pub fn lit(self, negated: bool) -> Lit {
        unsafe { Lit::new_unchecked(self.idx, negated) }
    }

    /// Creates a literal that is not negated.
    ///
    /// # Examples
    ///
    /// ```
    /// # use rustsat::types::{Var,Lit};
    /// let var = Var::new(5);
    /// let lit = Lit::positive(5);
    /// assert_eq!(lit, var.pos_lit());
    /// ```
    #[inline]
    #[must_use]
    pub fn pos_lit(self) -> Lit {
        unsafe { Lit::positive_unchecked(self.idx) }
    }

    /// Creates a negated literal.
    ///
    /// # Examples
    ///
    /// ```
    /// # use rustsat::types::{Var,Lit};
    /// let var = Var::new(5);
    /// let lit = Lit::negative(5);
    /// assert_eq!(lit, var.neg_lit());
    /// ```
    #[inline]
    #[must_use]
    pub fn neg_lit(self) -> Lit {
        unsafe { Lit::negative_unchecked(self.idx) }
    }

    /// Returns the index of the variable. This is a `usize` to enable easier
    /// indexing of data structures like vectors, even though the internal
    /// representation of a variable is `u32`. For the 32 bit index use
    /// [`Var::idx32`].
    ///
    /// # Examples
    ///
    /// ```
    /// # use rustsat::types::Var;
    /// let var = Var::new(5);
    /// assert_eq!(5, var.idx());
    /// ```
    #[inline]
    #[must_use]
    pub fn idx(self) -> usize {
        self.idx as usize
    }

    /// Returns the 32 bit index of the variable.
    ///
    /// # Examples
    ///
    /// ```
    /// # use rustsat::types::Var;
    /// let var = Var::new(5);
    /// assert_eq!(5, var.idx32());
    /// ```
    #[inline]
    #[must_use]
    pub fn idx32(self) -> u32 {
        self.idx
    }

    /// Converts the variable to an integer as accepted by
    /// [IPASIR](https://github.com/biotomas/ipasir) and the [DIMACS file
    /// format](http://www.satcompetition.org/2011/format-benchmarks2011.html). The IPASIR variable
    /// will have idx+1.
    ///
    /// # Panics
    ///
    /// If the variable index does not fit in `c_int`. As [`c_int` will almost always be
    /// `i32`](https://doc.rust-lang.org/std/os/raw/type.c_int.html), this is only the case on very
    /// esoteric platforms.
    #[must_use]
    pub fn to_ipasir(self) -> c_int {
        (self.idx32() + 1)
            .try_into()
            .expect("variable index too high to fit in c_int")
    }

    /// Converts the variable to an integer as accepted by
    /// [IPASIR](https://github.com/biotomas/ipasir) and the [DIMACS file
    /// format](http://www.satcompetition.org/2011/format-benchmarks2011.html). The IPASIR literal
    /// will have idx+1 and be negative if the literal is negated.
    ///
    /// # Errors
    ///
    /// `TypeError::IdxTooHigh(_, _)` if the literal does not fit into a `c_int`. As [`c_int` will
    /// almost always be `i32`](https://doc.rust-lang.org/std/os/raw/type.c_int.html), it is mostly
    /// safe to simply use [`Self::to_ipasir`] instead.
    pub fn to_ipasir_with_error(self) -> Result<c_int, TypeError> {
        (self.idx32() + 1)
            .try_into()
            .map_err(|_| TypeError::IdxTooHigh(self.idx32() + 1, c_int::MAX as u32))
    }
}

/// Incrementing variables
impl ops::Add<u32> for Var {
    type Output = Var;

    fn add(self, rhs: u32) -> Self::Output {
        Var {
            idx: self.idx + rhs,
        }
    }
}

impl ops::AddAssign<u32> for Var {
    fn add_assign(&mut self, rhs: u32) {
        self.idx += rhs;
    }
}

/// Decrementing variables
impl ops::Sub<u32> for Var {
    type Output = Var;

    fn sub(self, rhs: u32) -> Self::Output {
        Var {
            idx: self.idx - rhs,
        }
    }
}

impl ops::SubAssign<u32> for Var {
    fn sub_assign(&mut self, rhs: u32) {
        self.idx -= rhs;
    }
}

/// Variables can be printed with the [`Display`](std::fmt::Display) trait
impl fmt::Display for Var {
    fn fmt(&self, f: &mut fmt::Formatter<'_>) -> fmt::Result {
        if cfg!(feature = "ipasir-display") {
            write!(f, "x{}", self.to_ipasir())
        } else {
            write!(f, "x{}", self.idx())
        }
    }
}

/// Variables can be printed with the [`Debug`](std::fmt::Debug) trait
impl fmt::Debug for Var {
    fn fmt(&self, f: &mut fmt::Formatter<'_>) -> fmt::Result {
        write!(f, "x{}", self.idx)
    }
}

<<<<<<< HEAD
#[cfg(feature = "proof-logging")]
impl pidgeons::VarLike for Var {
    fn var_str(&self) -> String {
        format!("x{}", self.to_ipasir())
=======
#[cfg(kani)]
impl kani::Arbitrary for Var {
    fn any() -> Self {
        let idx = u32::any();
        kani::assume(idx <= Var::MAX_IDX);
        Var::new(idx)
>>>>>>> 058fb8e8
    }
}

/// More easily creates variables. Mainly used in tests.
///
/// # Examples
///
/// ```
/// # use rustsat::{var, types::Var};
/// assert_eq!(var![42], Var::new(42));
/// ```
#[macro_export]
macro_rules! var {
    ($v:expr) => {
        $crate::types::Var::new($v)
    };
}

/// Type representing literals, possibly negated boolean variables.
///
/// # Representation in Memory
///
/// Literal representation is `idx << 1` with the last bit representing
/// whether the literal is negated or not. This way the literal can directly
/// be used to index data structures with the two literals of a variable
/// being close together.
#[derive(Hash, Eq, PartialEq, PartialOrd, Ord, Clone, Copy)]
#[repr(transparent)]
pub struct Lit {
    lidx: u32,
}

impl Lit {
    /// Represents a literal in memory
    #[inline]
    fn represent(idx: u32, negated: bool) -> u32 {
        (idx << 1) + u32::from(negated)
    }

    /// Creates a new (negated or not) literal with a given index.
    ///
    /// # Panics
    ///
    /// If `idx > Var::MAX_IDX`.
    #[must_use]
    pub fn new(idx: u32, negated: bool) -> Lit {
        assert!(idx < Var::MAX_IDX, "variable index too high");
        Lit {
            lidx: Lit::represent(idx, negated),
        }
    }

    /// Creates a new (negated or not) literal with a given index.
    ///
    /// # Errors
    ///
    /// `TypeError::IdxTooHigh(idx, Var::MAX_IDX)` if `idx > Var::MAX_IDX`.
    pub fn new_with_error(idx: u32, negated: bool) -> Result<Lit, TypeError> {
        if idx > Var::MAX_IDX {
            return Err(TypeError::IdxTooHigh(idx, Var::MAX_IDX));
        }
        Ok(Lit {
            lidx: Lit::represent(idx, negated),
        })
    }

    /// Creates a new (negated or not) literal with a given index.
    /// Does not perform any check on the index, therefore might produce an inconsistent variable.
    /// Only use this for performance reasons if you are sure that `idx <= Var::MAX_IDX`.
    ///
    /// # Safety
    ///
    /// `idx` must be guaranteed to be not higher than `Var::MAX_IDX`
    #[must_use]
    pub unsafe fn new_unchecked(idx: u32, negated: bool) -> Lit {
        debug_assert!(idx <= Var::MAX_IDX);
        Lit {
            lidx: Lit::represent(idx, negated),
        }
    }

    /// Creates a new positive literal with a given index.
    /// Panics if `idx > Var::MAX_IDX`.
    #[inline]
    #[must_use]
    pub fn positive(idx: u32) -> Lit {
        Lit::new(idx, false)
    }

    /// Creates a new negated literal with a given index.
    /// Panics if `idx > Var::MAX_IDX`.
    #[inline]
    #[must_use]
    pub fn negative(idx: u32) -> Lit {
        Lit::new(idx, true)
    }

    /// Creates a new positive literal with a given index.
    ///
    /// # Errors
    ///
    /// If `idx > Var::MAX_IDX`.
    #[inline]
    pub fn positive_with_error(idx: u32) -> Result<Lit, TypeError> {
        Lit::new_with_error(idx, false)
    }

    /// Creates a new negated literal with a given index.
    ///
    /// # Errors
    ///
    /// If `idx > Var::MAX_IDX`.
    #[inline]
    pub fn negative_with_error(idx: u32) -> Result<Lit, TypeError> {
        Lit::new_with_error(idx, true)
    }

    /// Creates a new positive literal with a given index.
    /// Does not perform any check on the index, therefore might produce an inconsistent variable.
    /// Only use this for performance reasons if you are sure that `idx <= Var::MAX_IDX`.
    ///
    /// # Safety
    ///
    /// `idx` must be guaranteed to be not higher than `Var::MAX_IDX`
    #[inline]
    #[must_use]
    pub unsafe fn positive_unchecked(idx: u32) -> Lit {
        Lit::new_unchecked(idx, false)
    }

    /// Creates a new negated literal with a given index.
    /// Does not perform any check on the index, therefore might produce an inconsistent variable.
    /// Only use this for performance reasons if you are sure that `idx <= Var::MAX_IDX`.
    ///
    /// # Safety
    ///
    /// `idx` must be guaranteed to be not higher than `Var::MAX_IDX`
    #[inline]
    #[must_use]
    pub unsafe fn negative_unchecked(idx: u32) -> Lit {
        Lit::new_unchecked(idx, true)
    }

    /// Create a literal from an
    /// [IPASIR](https://github.com/biotomas/ipasir)/[DIMACS](http://www.satcompetition.org/2011/format-benchmarks2011.html)
    /// integer value.
    ///
    /// # Errors
    ///
    /// If the value is zero or the index too high.
    pub fn from_ipasir(val: c_int) -> Result<Lit, TypeError> {
        if val == 0 {
            return Err(TypeError::IpasirZero);
        }
        let negated = val < 0;
        let idx = val.unsigned_abs();
        Lit::new_with_error(idx - 1, negated)
    }

    /// Gets the variable index of the literal
    #[inline]
    #[must_use]
    pub fn vidx(self) -> usize {
        (self.lidx >> 1) as usize
    }

    /// Gets the 32bit variable index of the literal
    #[inline]
    #[must_use]
    pub fn vidx32(self) -> u32 {
        self.lidx >> 1
    }

    /// Gets a literal representation for indexing data structures
    #[inline]
    #[must_use]
    pub fn lidx(self) -> usize {
        self.lidx as usize
    }

    /// Gets the variables that the literal corresponds to.
    ///
    /// # Examples
    ///
    /// ```
    /// # use rustsat::types::{Var,Lit};
    /// let var = Var::new(5);
    /// let lit = Lit::negative(5);
    /// assert_eq!(var, lit.var());
    /// ```
    #[inline]
    #[must_use]
    pub fn var(self) -> Var {
        unsafe { Var::new_unchecked(self.vidx32()) }
    }

    /// True if the literal is positive.
    #[inline]
    #[must_use]
    pub fn is_pos(self) -> bool {
        (self.lidx & 1u32) == 0
    }

    /// True if the literal is negated.
    #[inline]
    #[must_use]
    pub fn is_neg(self) -> bool {
        (self.lidx & 1u32) == 1
    }

    /// Converts the literal to an integer as accepted by
    /// [IPASIR](https://github.com/biotomas/ipasir) and the
    /// [DIMACS file format](http://www.satcompetition.org/2011/format-benchmarks2011.html). The
    /// IPASIR literal will have idx+1 and be negative if the literal is negated. Panics if the
    /// literal does not fit into a `c_int`.
    ///
    /// # Panics
    ///
    /// If the variable index does not fit in `c_int`. As [`c_int` will almost always be
    /// `i32`](https://doc.rust-lang.org/std/os/raw/type.c_int.html), this is only the case on very
    /// esoteric platforms.
    #[must_use]
    pub fn to_ipasir(self) -> c_int {
        let negated = self.is_neg();
        let idx: c_int = (self.vidx32() + 1)
            .try_into()
            .expect("variable index too high to fit in c_int");
        if negated {
            -idx
        } else {
            idx
        }
    }

    /// Converts the literal to an integer as accepted by
    /// [IPASIR](https://github.com/biotomas/ipasir) and the [DIMACS file
    /// format](http://www.satcompetition.org/2011/format-benchmarks2011.html). The IPASIR literal
    /// will have idx+1 and be negative if the literal is negated.
    ///
    /// # Errors
    ///
    /// `TypeError::IdxTooHigh(_, _)` if the literal does not fit into a `c_int`. As [`c_int`
    /// will almost always be `i32`](https://doc.rust-lang.org/std/os/raw/type.c_int.html), it is
    /// mostly safe to simply use [`Self::to_ipasir`] instead.
    pub fn to_ipasir_with_error(self) -> Result<c_int, TypeError> {
        let negated = self.is_neg();
        let idx: c_int = match (self.vidx() + 1).try_into() {
            Ok(idx) => idx,
            Err(_) => return Err(TypeError::IdxTooHigh(self.vidx32() + 1, c_int::MAX as u32)),
        };
        Ok(if negated { -idx } else { idx })
    }
}

/// Trait implementation allowing for negating literals with the `!` operator.
impl ops::Not for Lit {
    type Output = Lit;

    #[inline]
    fn not(self) -> Lit {
        Lit {
            lidx: self.lidx ^ 1u32,
        }
    }
}

/// Trait implementation allowing for negating literals with the unary `-` operator.
impl ops::Neg for Lit {
    type Output = Lit;

    #[inline]
    fn neg(self) -> Lit {
        Lit {
            lidx: self.lidx ^ 1u32,
        }
    }
}

/// Incrementing literals. This preserves the sign of the literal.
impl ops::Add<u32> for Lit {
    type Output = Lit;

    fn add(self, rhs: u32) -> Self::Output {
        Lit {
            lidx: self.lidx + 2 * rhs,
        }
    }
}

/// Decrementing literals. This preserves the sign of the literal.
impl ops::Sub<u32> for Lit {
    type Output = Lit;

    fn sub(self, rhs: u32) -> Self::Output {
        Lit {
            lidx: self.lidx - 2 * rhs,
        }
    }
}

/// Literals can be printed with the [`Display`](std::fmt::Display) trait
impl fmt::Display for Lit {
    fn fmt(&self, f: &mut fmt::Formatter<'_>) -> fmt::Result {
        write!(f, "{}{}", if self.is_neg() { "~" } else { "" }, self.var())
    }
}

/// Literals can be printed with the [`Debug`](std::fmt::Debug) trait
impl fmt::Debug for Lit {
    fn fmt(&self, f: &mut fmt::Formatter<'_>) -> fmt::Result {
        if self.is_neg() {
            write!(f, "~x{}", self.vidx())
        } else {
            write!(f, "x{}", self.vidx())
        }
    }
}

<<<<<<< HEAD
#[cfg(feature = "proof-logging")]
impl From<Lit> for pidgeons::Axiom {
    fn from(value: Lit) -> Self {
        use pidgeons::VarLike;

        if value.is_pos() {
            value.var().pos_axiom()
        } else {
            value.var().neg_axiom()
        }
=======
#[cfg(kani)]
impl kani::Arbitrary for Lit {
    fn any() -> Self {
        let var = Var::any();
        var.lit(bool::any())
>>>>>>> 058fb8e8
    }
}

/// More easily creates literals. Mainly used in tests.
///
/// # Examples
///
/// ```
/// # use rustsat::{lit, types::Lit};
/// assert_eq!(lit![42], Lit::positive(42));
/// assert_eq!(!lit![42], Lit::negative(42));
/// ```
#[macro_export]
macro_rules! lit {
    ($l:expr) => {
        $crate::types::Lit::positive($l)
    };
}

/// More easily creates literals with
/// [IPASIR](https://github.com/biotomas/ipasir)/[DIMACS](http://www.satcompetition.org/2011/format-benchmarks2011.html)
/// indexing (starts from 1) and negation (negative value is negation). Mainly used in tests.
///
/// # Examples
///
/// ```
/// # use rustsat::{lit, ipasir_lit, types::Lit};
/// assert_eq!(ipasir_lit![42], lit![41]);
/// assert_eq!(ipasir_lit![-42], !lit![41]);
/// ```
#[macro_export]
macro_rules! ipasir_lit {
    ($l:expr) => {
        $crate::types::Lit::from_ipasir($l).unwrap()
    };
}

/// Ternary value assigned to a literal or variable, including possible "don't care"
#[derive(Clone, Copy, PartialEq, Eq, Default)]
#[repr(u8)]
pub enum TernaryVal {
    /// Positive assignment.
    True,
    /// Negative assignment.
    False,
    /// Formula is satisfied, no matter the assignment.
    #[default]
    DontCare,
}

impl TernaryVal {
    /// Converts a [`TernaryVal`] to a bool with a default value for "don't cares"
    #[must_use]
    pub fn to_bool_with_def(self, def: bool) -> bool {
        match self {
            TernaryVal::True => true,
            TernaryVal::False => false,
            TernaryVal::DontCare => def,
        }
    }
}

/// Ternary values can be printed with the [`Display`](std::fmt::Display) trait
impl fmt::Display for TernaryVal {
    fn fmt(&self, f: &mut fmt::Formatter<'_>) -> fmt::Result {
        match self {
            TernaryVal::True => write!(f, "1"),
            TernaryVal::False => write!(f, "0"),
            TernaryVal::DontCare => write!(f, "_"),
        }
    }
}

/// Ternary values can be printed with the [`Debug`](std::fmt::Debug) trait
impl fmt::Debug for TernaryVal {
    fn fmt(&self, f: &mut fmt::Formatter<'_>) -> fmt::Result {
        match self {
            TernaryVal::True => write!(f, "1"),
            TernaryVal::False => write!(f, "0"),
            TernaryVal::DontCare => write!(f, "_"),
        }
    }
}

impl From<bool> for TernaryVal {
    fn from(value: bool) -> Self {
        if value {
            return TernaryVal::True;
        }
        TernaryVal::False
    }
}

impl ops::Not for TernaryVal {
    type Output = TernaryVal;

    fn not(self) -> Self::Output {
        match self {
            TernaryVal::True => TernaryVal::False,
            TernaryVal::False => TernaryVal::True,
            TernaryVal::DontCare => TernaryVal::DontCare,
        }
    }
}

impl ops::Neg for TernaryVal {
    type Output = TernaryVal;

    fn neg(self) -> Self::Output {
        match self {
            TernaryVal::True => TernaryVal::False,
            TernaryVal::False => TernaryVal::True,
            TernaryVal::DontCare => TernaryVal::DontCare,
        }
    }
}

/// Possible errors in parsing a SAT solver value (`v`) line
#[derive(Error, Debug)]
pub enum InvalidVLine {
    /// The given `v` line starts with an invalid character
    #[error("The value line does not start with 'v ' but with {0}")]
    InvalidTag(char),
    /// The `v` line contains a conflicting assignment on the given variable
    #[error("The output of the SAT solver assigned different values to variable {0}")]
    ConflictingAssignment(Var),
    /// The given `v` line is empty
    #[error("Empty value line")]
    EmptyLine,
}

/// Type representing an assignment of variables.
#[derive(Clone, PartialEq, Eq, Default)]
#[repr(transparent)]
pub struct Assignment {
    assignment: Vec<TernaryVal>,
}

impl Assignment {
    /// Get the value that the solution assigns to a variable.
    /// If the variable is not included in the solution, will return `TernaryVal::DontCare`.
    #[must_use]
    pub fn var_value(&self, var: Var) -> TernaryVal {
        if var.idx() >= self.assignment.len() {
            TernaryVal::DontCare
        } else {
            self.assignment[var.idx()]
        }
    }

    /// Same as [`Assignment::var_value`], but for literals.
    #[must_use]
    pub fn lit_value(&self, lit: Lit) -> TernaryVal {
        if lit.is_neg() {
            match self.var_value(lit.var()) {
                TernaryVal::DontCare => TernaryVal::DontCare,
                TernaryVal::True => TernaryVal::False,
                TernaryVal::False => TernaryVal::True,
            }
        } else {
            self.var_value(lit.var())
        }
    }

    /// Replaces unassigned variables in the assignment with a default value
    pub fn replace_dont_care(&mut self, def: bool) {
        self.assignment.iter_mut().for_each(|tv| {
            if tv == &TernaryVal::DontCare {
                if def {
                    *tv = TernaryVal::True;
                } else {
                    *tv = TernaryVal::False;
                }
            }
        });
    }

    /// Assigns a variable in the assignment
    pub fn assign_var(&mut self, variable: Var, value: TernaryVal) {
        if self.assignment.len() < variable.idx() + 1 {
            self.assignment
                .resize(variable.idx() + 1, TernaryVal::DontCare);
        }
        self.assignment[variable.idx()] = value;
    }

    /// Assigns a literal to true
    pub fn assign_lit(&mut self, lit: Lit) {
        let val = if lit.is_pos() {
            TernaryVal::True
        } else {
            TernaryVal::False
        };
        self.assign_var(lit.var(), val);
    }

    /// Truncates a solution to only include assignments up to a maximum variable
    #[must_use]
    pub fn truncate(mut self, max_var: Var) -> Self {
        self.assignment.truncate(max_var.idx() + 1);
        self
    }

    /// Get the maximum variable in the assignment
    ///
    /// # Panics
    ///
    /// If the assignment contains more then `u32::MAX` variables.
    #[must_use]
    pub fn max_var(&self) -> Option<Var> {
        if self.assignment.is_empty() {
            None
        } else {
            Some(var![
                u32::try_from(self.assignment.len())
                    .expect("assignment contains more than `u32::MAX` variables")
                    - 1
            ])
        }
    }

    /// Reads a solution from SAT solver output given the path
    ///
    /// If it is unclear whether the SAT solver indicated satisfiability, use [`fio::parse_sat_solver_output`] instead.
    ///
    /// # Errors
    ///
    /// - IO error: [`std::io::Error`]
    /// - Invalid solver output: [`fio::SatSolverOutputError`]
    /// - Invalid v line: [`InvalidVLine`]
    pub fn from_solver_output_path<P: AsRef<Path>>(path: P) -> anyhow::Result<Self> {
        let mut reader = std::io::BufReader::new(
            fio::open_compressed_uncompressed_read(path).context("failed to open reader")?,
        );
        let output = fio::parse_sat_solver_output(&mut reader)?;
        match output {
            SolverOutput::Sat(solution) => Ok(solution),
            _ => anyhow::bail!("solver output does not indicate satisfiability"),
        }
    }

    /// Creates an assignment from a SAT solver value line  
    ///
    /// # Errors
    ///
    /// [`InvalidVLine`] or parsing error, or [`nom::error::Error`]
    pub fn from_vline(line: &str) -> anyhow::Result<Self> {
        let mut assignment = Assignment::default();
        assignment.extend_from_vline(line)?;
        Ok(assignment)
    }

    /// Parses and saves literals from a value line.
    ///
    /// # Errors
    ///
    /// [`InvalidVLine`] or parsing error, or [`nom::error::Error`]
    pub fn extend_from_vline(&mut self, lines: &str) -> anyhow::Result<()> {
        for line in lines.lines() {
            if let Some(tag) = line.chars().next() {
                anyhow::ensure!(tag == 'v', InvalidVLine::InvalidTag(tag));
            } else {
                anyhow::bail!(InvalidVLine::EmptyLine);
            }

            let line = &line[1..];
            for number in line.split_whitespace() {
                let number = number.parse::<i32>()?;

                // End of the value lines
                if number == 0 {
                    continue;
                }

                let literal = Lit::from_ipasir(number)?;
                let val = self.lit_value(literal);
                if val == TernaryVal::True && literal.is_neg()
                    || val == TernaryVal::False && literal.is_pos()
                {
                    // Catch conflicting assignments
                    anyhow::bail!(InvalidVLine::ConflictingAssignment(literal.var()));
                }
                self.assign_lit(literal);
            }
        }

        anyhow::ensure!(!lines.is_empty(), InvalidVLine::EmptyLine);
        Ok(())
    }

    /// Gets an iterator over literals assigned to true
    #[allow(clippy::cast_possible_truncation)]
    pub fn iter(&self) -> impl Iterator<Item = Lit> + '_ {
        self.assignment
            .iter()
            .enumerate()
            .filter_map(|(idx, tv)| match tv {
                TernaryVal::True => Some(Lit::new(idx as u32, false)),
                TernaryVal::False => Some(Lit::new(idx as u32, true)),
                TernaryVal::DontCare => None,
            })
    }
}

#[cfg(kani)]
impl Assignment {
    /// Generates a random assignment with the given number of variables
    pub fn arbitrary(n_vars: u32) -> Self {
        Self::from_iter((0..n_vars).map(|_| <bool as kani::Arbitrary>::any()))
    }
}

impl fmt::Debug for Assignment {
    fn fmt(&self, f: &mut fmt::Formatter<'_>) -> fmt::Result {
        self.assignment.iter().try_for_each(|tv| write!(f, "{tv}"))
    }
}

impl fmt::Display for Assignment {
    fn fmt(&self, f: &mut fmt::Formatter<'_>) -> fmt::Result {
        self.assignment.iter().try_for_each(|tv| write!(f, "{tv}"))
    }
}

/// Turns the solution into an iterator over all true literals
impl IntoIterator for Assignment {
    type Item = Lit;

    type IntoIter = std::iter::FilterMap<
        std::iter::Enumerate<std::vec::IntoIter<TernaryVal>>,
        fn((usize, TernaryVal)) -> Option<Lit>,
    >;

    fn into_iter(self) -> Self::IntoIter {
        self.assignment
            .into_iter()
            .enumerate()
            .filter_map(|(idx, tv)| match tv {
                TernaryVal::True => Some(Var::new(idx.try_into().unwrap()).pos_lit()),
                TernaryVal::False => Some(Var::new(idx.try_into().unwrap()).neg_lit()),
                TernaryVal::DontCare => None,
            })
    }
}

impl FromIterator<Lit> for Assignment {
    fn from_iter<T: IntoIterator<Item = Lit>>(iter: T) -> Self {
        let mut assignment = Assignment::default();
        iter.into_iter().for_each(|l| assignment.assign_lit(l));
        assignment
    }
}

impl FromIterator<TernaryVal> for Assignment {
    fn from_iter<T: IntoIterator<Item = TernaryVal>>(iter: T) -> Self {
        Self::from(iter.into_iter().collect::<Vec<_>>())
    }
}

impl FromIterator<bool> for Assignment {
    fn from_iter<T: IntoIterator<Item = bool>>(iter: T) -> Self {
        iter.into_iter().map(TernaryVal::from).collect()
    }
}

impl From<Vec<TernaryVal>> for Assignment {
    fn from(assignment: Vec<TernaryVal>) -> Self {
        Self { assignment }
    }
}

impl Index<Var> for Assignment {
    type Output = TernaryVal;

    fn index(&self, index: Var) -> &Self::Output {
        &self.assignment[index.idx()]
    }
}

impl IndexMut<Var> for Assignment {
    fn index_mut(&mut self, index: Var) -> &mut Self::Output {
        &mut self.assignment[index.idx()]
    }
}

/// Errors related to types
#[derive(Error, Debug)]
pub enum TypeError {
    /// The requested index is too high.
    /// Contains the requested and the maximum index.
    #[error("index {0} is too high (maximum {1})")]
    IdxTooHigh(u32, u32),
    /// IPASIR/DIMACS index is zero
    #[error("zero is an invalid IPASIR/DIMACS literal")]
    IpasirZero,
}

/// An iterator over literals
pub trait LitIter: IntoIterator<Item = Lit> {}
impl<I: IntoIterator<Item = Lit>> LitIter for I {}
/// An iterator over clauses
pub trait ClsIter: IntoIterator<Item = Clause> {}
impl<I: IntoIterator<Item = Clause>> ClsIter for I {}

/// An iterator over weighted literals
pub trait WLitIter: IntoIterator<Item = (Lit, usize)> {}
impl<I: IntoIterator<Item = (Lit, usize)>> WLitIter for I {}
/// An iterator over weighted clauses
pub trait WClsIter: IntoIterator<Item = (Clause, usize)> {}
impl<I: IntoIterator<Item = (Clause, usize)>> WClsIter for I {}
/// An iterator over integer-weighted literals
pub trait IWLitIter: IntoIterator<Item = (Lit, isize)> {}
impl<I: IntoIterator<Item = (Lit, isize)>> IWLitIter for I {}

#[cfg(test)]
mod tests {
    use std::{mem::size_of, num::ParseIntError};

    use super::{Assignment, InvalidVLine, Lit, TernaryVal, Var};

    #[test]
    fn var_index() {
        let idx = 5;
        let var = Var::new(idx);
        assert_eq!(var.idx(), idx as usize);
    }

    #[test]
    fn var_index32() {
        let idx = 5;
        let var = Var::new(idx);
        assert_eq!(var.idx32(), idx);
    }

    #[test]
    fn var_pos_lit() {
        let idx = 5;
        let var = Var::new(idx);
        let lit = Lit::positive(idx);
        assert_eq!(var.pos_lit(), lit);
    }

    #[test]
    fn var_neg_lit() {
        let idx = 5;
        let var = Var::new(idx);
        let lit = Lit::negative(idx);
        assert_eq!(var.neg_lit(), lit);
    }

    #[test]
    fn var_from_lit() {
        let idx = 0;
        let lit = Lit::positive(idx);
        let var = Var::new(idx);
        assert_eq!(lit.var(), var);
    }

    #[cfg(feature = "proof-logging")]
    #[test]
    fn proof_log_var() {
        use pidgeons::VarLike;
        assert_eq!(&Var::new(3).var_str(), "x4");
    }

    #[test]
    fn lit_representation() {
        let lidx = Lit::represent(5, true);
        assert_eq!(lidx, 0b1011);
    }

    #[test]
    fn lit_is_pos() {
        let lit = Lit::positive(0);
        assert!(lit.is_pos());
        assert!(!lit.is_neg());
    }

    #[test]
    fn lit_is_neg() {
        let lit = Lit::negative(0);
        assert!(!lit.is_pos());
        assert!(lit.is_neg());
    }

    #[test]
    fn lit_negation() {
        let lit1 = Lit::positive(0);
        let lit2 = !lit1;
        assert!(!lit2.is_pos());
        assert!(lit2.is_neg());
        assert_eq!(lit1.var(), lit2.var());
    }

    #[test]
    fn ipasir_lit_not_zero() {
        let lit = Lit::positive(0);
        assert_ne!(lit.to_ipasir(), 0);
        let lit = !lit;
        assert_ne!(lit.to_ipasir(), 0);
    }

    #[test]
    fn ipasir_lit_idx_plus_one() {
        let idx = 5;
        let lit = Lit::positive(idx);
        assert_eq!(lit.to_ipasir(), i32::try_from(idx).unwrap() + 1);
        let lit = !lit;
        assert_eq!(lit.to_ipasir(), -(i32::try_from(idx).unwrap() + 1));
    }

    #[test]
    fn ternary_var_true() {
        let tv = TernaryVal::True;
        assert!(tv.to_bool_with_def(true));
        assert!(tv.to_bool_with_def(false));
    }

    #[test]
    fn ternary_var_false() {
        let tv = TernaryVal::False;
        assert!(!tv.to_bool_with_def(true));
        assert!(!tv.to_bool_with_def(false));
    }

    #[test]
    fn ternary_var_dnc() {
        let tv = TernaryVal::DontCare;
        assert!(tv.to_bool_with_def(true));
        assert!(!tv.to_bool_with_def(false));
    }

    #[test]
    fn sol_var_val() {
        let sol = Assignment::from(vec![
            TernaryVal::True,
            TernaryVal::False,
            TernaryVal::DontCare,
        ]);
        let val = sol.var_value(Var::new(0));
        assert_eq!(val, TernaryVal::True);
        let val = sol.var_value(Var::new(1));
        assert_eq!(val, TernaryVal::False);
        let val = sol.var_value(Var::new(2));
        assert_eq!(val, TernaryVal::DontCare);
    }

    #[test]
    fn sol_lit_val() {
        let sol = Assignment::from(vec![
            TernaryVal::True,
            TernaryVal::False,
            TernaryVal::DontCare,
        ]);
        let val = sol.lit_value(Lit::negative(0));
        assert_eq!(val, TernaryVal::False);
        let val = sol.lit_value(Lit::positive(0));
        assert_eq!(val, TernaryVal::True);
        let val = sol.lit_value(Lit::negative(1));
        assert_eq!(val, TernaryVal::True);
        let val = sol.lit_value(Lit::positive(1));
        assert_eq!(val, TernaryVal::False);
        let val = sol.lit_value(Lit::negative(2));
        assert_eq!(val, TernaryVal::DontCare);
        let val = sol.lit_value(Lit::positive(2));
        assert_eq!(val, TernaryVal::DontCare);
    }

    #[test]
    fn sol_repl_dont_care() {
        let mut sol = Assignment::from(vec![
            TernaryVal::True,
            TernaryVal::False,
            TernaryVal::DontCare,
        ]);
        sol.replace_dont_care(true);
        let val = sol.var_value(Var::new(0));
        assert_eq!(val, TernaryVal::True);
        let val = sol.var_value(Var::new(1));
        assert_eq!(val, TernaryVal::False);
        let val = sol.var_value(Var::new(2));
        assert_eq!(val, TernaryVal::True);
    }

    #[test]
    fn sol_from_lits() {
        let true_sol = Assignment::from(vec![
            TernaryVal::True,
            TernaryVal::DontCare,
            TernaryVal::False,
        ]);
        let sol = Assignment::from_iter(vec![lit![0], !lit![2]]);
        assert_eq!(true_sol, sol);
    }

    #[test]
    fn var_mem_size() {
        assert_eq!(size_of::<Var>(), size_of::<u32>());
    }

    #[test]
    fn lit_mem_size() {
        assert_eq!(size_of::<Lit>(), size_of::<u32>());
    }

    #[test]
    fn ternary_val_size() {
        assert_eq!(size_of::<TernaryVal>(), 1);
    }

    #[test]
    fn parse_vline() {
        let vline = "v 1 -2 4 -5 6 0";
        let ground_truth = Assignment::from(vec![
            TernaryVal::True,
            TernaryVal::False,
            TernaryVal::DontCare,
            TernaryVal::True,
            TernaryVal::False,
            TernaryVal::True,
        ]);
        assert_eq!(Assignment::from_vline(vline).unwrap(), ground_truth);
        assert_eq!(
            {
                let mut asign = Assignment::default();
                asign.extend_from_vline(vline).unwrap();
                asign
            },
            ground_truth
        );
    }

    #[test]
    fn vline_invalid_lit_from() {
        let vline = "v 1 -2 4 foo -5 bar 6 0";
        let res = Assignment::from_vline(vline);
        res.unwrap_err().downcast::<ParseIntError>().unwrap();
    }

    #[test]
    fn vline_invalid_lit_extend() {
        let vline = "v 1 -2 4 foo -5 bar 6 0";
        let mut assign = Assignment::default();
        let res = assign.extend_from_vline(vline);
        res.unwrap_err().downcast::<ParseIntError>().unwrap();
    }

    #[test]
    fn vline_invalid_tag_from() {
        let vline = "b 1 -2 4 -5 6 0";
        let res = Assignment::from_vline(vline);
        assert!(matches!(
            res.unwrap_err().downcast::<InvalidVLine>(),
            Ok(InvalidVLine::InvalidTag('b'))
        ));
    }

    #[test]
    fn vline_invalid_tag_extend() {
        let vline = "b 1 -2 4 -5 6 0";
        let mut assign = Assignment::default();
        let res = assign.extend_from_vline(vline);
        assert!(matches!(
            res.unwrap_err().downcast::<InvalidVLine>(),
            Ok(InvalidVLine::InvalidTag('b'))
        ));
    }

    #[test]
    fn vline_invalid_empty() {
        let vline = "";
        let res = Assignment::from_vline(vline);
        assert!(matches!(
            res.unwrap_err().downcast::<InvalidVLine>(),
            Ok(InvalidVLine::EmptyLine)
        ));
    }

    #[test]
    fn multi_vline() {
        let vline = "v 1 2 3\nv 4 5 6 0";
        let ground_truth = Assignment::from(vec![
            TernaryVal::True,
            TernaryVal::True,
            TernaryVal::True,
            TernaryVal::True,
            TernaryVal::True,
            TernaryVal::True,
        ]);
        let res = Assignment::from_vline(vline).unwrap();
        assert_eq!(res, ground_truth);
    }
}

#[cfg(kani)]
mod proofs {
    #[kani::proof]
    fn pos_lit() {
        let var: super::Var = kani::any();
        let lit = var.pos_lit();
        assert_eq!(var, lit.var());
    }

    #[kani::proof]
    fn neg_lit() {
        let var: super::Var = kani::any();
        let lit = var.neg_lit();
        assert_eq!(var, lit.var());
    }
}<|MERGE_RESOLUTION|>--- conflicted
+++ resolved
@@ -259,19 +259,19 @@
     }
 }
 
-<<<<<<< HEAD
 #[cfg(feature = "proof-logging")]
 impl pidgeons::VarLike for Var {
     fn var_str(&self) -> String {
         format!("x{}", self.to_ipasir())
-=======
+    }
+}
+
 #[cfg(kani)]
 impl kani::Arbitrary for Var {
     fn any() -> Self {
         let idx = u32::any();
         kani::assume(idx <= Var::MAX_IDX);
         Var::new(idx)
->>>>>>> 058fb8e8
     }
 }
 
@@ -590,7 +590,6 @@
     }
 }
 
-<<<<<<< HEAD
 #[cfg(feature = "proof-logging")]
 impl From<Lit> for pidgeons::Axiom {
     fn from(value: Lit) -> Self {
@@ -601,13 +600,14 @@
         } else {
             value.var().neg_axiom()
         }
-=======
+    }
+}
+
 #[cfg(kani)]
 impl kani::Arbitrary for Lit {
     fn any() -> Self {
         let var = Var::any();
         var.lit(bool::any())
->>>>>>> 058fb8e8
     }
 }
 
