--- conflicted
+++ resolved
@@ -7,13 +7,10 @@
   "glucose",
   "minisat",
   "ipasir",
-<<<<<<< HEAD
   "batsat",
-=======
   "solvertests",
   "capi",
   "pyapi",
->>>>>>> ff1a3d6f
 ]
 resolver = "2"
 
