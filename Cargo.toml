--- conflicted
+++ resolved
@@ -9,11 +9,8 @@
   "solvertests",
   "capi",
   "pyapi",
-<<<<<<< HEAD
+  "batsat",
   "pidgeons",
-=======
-  "batsat",
->>>>>>> 058fb8e8
 ]
 resolver = "2"
 
